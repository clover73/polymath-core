#!/usr/bin/env bash

# Exit script as soon as a command fails.
set -o errexit

# Global variables
DIRECTORY=polymath-developer-portal
WEBSITE_DIRECTORY=versioned_docs
CORE_ROUTE=$PWD


# functions that used to create the documentation
create_docs() {

    # getting the all available branches 
    if [ "$(git branch | grep -w $latestTag)" == "" ];
    then
    # Check whether the branch is already present or not
    if [ "$(git branch -r | grep "origin/$latestTag" | wc -l)" -ge 1 ];
    then 
    echo "$latestTag Branch is already present on remote"
    exit 0
    fi
    
    # Checkout and create the $latestTag branch
    git checkout -b $latestTag

    if [ ! -d $WEBSITE_DIRECTORY ]; then
    mkdir $WEBSITE_DIRECTORY
    fi

    echo "Creating the new docs for the version "$latestTag""
    cd $WEBSITE_DIRECTORY
    fi

<<<<<<< HEAD
    echo "Fetching solc binary"
    rm -f solidity-ubuntu-trusty.zip
    curl -L -o solidity-ubuntu-trusty.zip https://github.com/ethereum/solidity/releases/download/v0.4.24/solidity-ubuntu-trusty.zip
    unzip -o solidity-ubuntu-trusty.zip
    CWD=$(pwd)
    OLD_SOLC_PATH=$SOLC_PATH
    export SOLC_PATH=$CWD/solc

=======
>>>>>>> aa635df0
    echo "Generating the API documentation in branch $latestTag"
    # Command to generate the documentation using the solidity-docgen

    migrate=$(SOLC_ARGS="openzeppelin-solidity="$CORE_ROUTE"/node_modules/openzeppelin-solidity" \
solidity-docgen -x external/oraclizeAPI.sol,mocks/MockPolyOracle.sol,oracles/PolyOracle.sol $CORE_ROUTE $CORE_ROUTE/contracts $CORE_ROUTE/polymath-developer-portal/)
    
    echo "Successfully docs are generated..."
    
    echo "Installing npm dependencies..."
    yarn install > /dev/null 2>&1
    
    echo "Gererate versioning docs..."
    yarn run version $versionNo

    git config --global user.email "contact@mudit.blog"
    git config --global user.name "polydocs"

    # Commit the changes
    echo "Commiting the new changes..."
    git add .
    #git commit -m "create new api docs for $latestTag" > /dev/null 2>&1
    #git push origin $latestTag > /dev/null 2>&1
    git commit -m "create new api docs for $latestTag"
    git push origin $latestTag

    # Remove the repository
    echo "Removing the repository from the system...."
    cd ../../../
    rm -rf polymath-developer-portal
    exit 0 
}

reject_docs() {
    echo "$latestTag docs are already exist into the $DIRECTORY"
    exit 0
}

echo "Checking the latest tag branch merge on masters"

# Get new tags from remote
git fetch --tags > /dev/null 2>&1

# Get latest tag name
latestTag=$(git describe --tags `git rev-list --tags --max-count=1`)
versionNo=$(echo "$latestTag" | cut -b 2-6)

#print the tag
echo "Latest tag is: $latestTag"

# Fetch patched solidity docgen
curl -o node_modules/solidity-docgen/lib/index.js https://raw.githubusercontent.com/maxsam4/solidity-docgen/build/lib/index.js

# clone the polymath-developer-portal
if [ ! -d $DIRECTORY ]; then
git clone https://${GH_USR}:${GH_PWD}@github.com/PolymathNetwork/polymath-developer-portal.git  > /dev/null 2>&1 
cd $DIRECTORY
else
cd $DIRECTORY
git checkout master > /dev/null 2>&1
git pull origin master > /dev/null 2>&1
fi

cd website

if [ ! -d $WEBSITE_DIRECTORY ]; then
echo "Created: versioned_docs directory"
create_docs 
else 
    for dir in $WEBSITE_DIRECTORY/*; 
    do
        if [ "$(basename "$dir")" == "*" ]; then
        echo "There is no version specific folders"
        create_docs
        else
            reponame=$(echo $(basename "$dir") | cut -d '-' -f2)
            echo $reponame
            if [ "$reponame" == "$versionNo" ]; then
                reject_docs 
            fi
        fi 
    done
    create_docs
fi

#reponame=$(echo $(basename "$dir") | cut -d '-' -f2 | cut -b 2-6)
#            echo $reponame<|MERGE_RESOLUTION|>--- conflicted
+++ resolved
@@ -33,17 +33,6 @@
     cd $WEBSITE_DIRECTORY
     fi
 
-<<<<<<< HEAD
-    echo "Fetching solc binary"
-    rm -f solidity-ubuntu-trusty.zip
-    curl -L -o solidity-ubuntu-trusty.zip https://github.com/ethereum/solidity/releases/download/v0.4.24/solidity-ubuntu-trusty.zip
-    unzip -o solidity-ubuntu-trusty.zip
-    CWD=$(pwd)
-    OLD_SOLC_PATH=$SOLC_PATH
-    export SOLC_PATH=$CWD/solc
-
-=======
->>>>>>> aa635df0
     echo "Generating the API documentation in branch $latestTag"
     # Command to generate the documentation using the solidity-docgen
 
