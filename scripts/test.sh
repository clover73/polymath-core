--- conflicted
+++ resolved
@@ -56,11 +56,7 @@
     --account="0x2bdd21761a483f71054e14f5b827213567971c676928d9a1808cbfa4b7501209,1000000000000000000000000"
   )
 
-<<<<<<< HEAD
-  if [ "$COVERAGE" = true ]; then
-=======
   if [ "$COVERAGE" = true ] || [ "$TRAVIS_PULL_REQUEST" > 0 ] && [ "$NOT_FORK" != true ]; then
->>>>>>> bba2546b
     node_modules/.bin/testrpc-sc --gasLimit 0xfffffffffff --port "$testrpc_port" "${accounts[@]}" > /dev/null &
   else
     node_modules/.bin/ganache-cli --gasLimit 8000000 "${accounts[@]}" > /dev/null &
@@ -92,24 +88,15 @@
   fi
 fi
 
-<<<<<<< HEAD
-if [ "$COVERAGE" = true ]; then
-=======
 if [ "$COVERAGE" = true ] || [ "$TRAVIS_PULL_REQUEST" > 0 ] && [ "$NOT_FORK" != true ]; then
->>>>>>> bba2546b
   curl -o node_modules/solidity-coverage/lib/app.js https://raw.githubusercontent.com/maxsam4/solidity-coverage/relative-path/lib/app.js
   if [ "$CIRCLECI" = true ]; then
     rm truffle-config.js
     mv truffle-ci.js truffle-config.js
   fi
   node_modules/.bin/solidity-coverage
-<<<<<<< HEAD
-  if [ "$CIRCLECI" = true ]; then
-    cat coverage/lcov.info | node_modules/.bin/coveralls
-=======
   if [ "$CIRCLECI" = true ] || [ "$TRAVIS_PULL_REQUEST" > 0 ] && [ "$NOT_FORK" != true ]; then
     cat coverage/lcov.info | node_modules/.bin/coveralls || echo 'Failed to report coverage to Coveralls'
->>>>>>> bba2546b
   fi
 else
   if [ "$CIRCLECI" = true ]; then # using mocha junit reporter for parallelism in CircleCI 
