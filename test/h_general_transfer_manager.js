import latestTime from "./helpers/latestTime";
import { duration, promisifyLogWatch, latestBlock } from "./helpers/utils";
import takeSnapshot, { increaseTime, revertToSnapshot } from "./helpers/time";
import { getSignGTMData } from "./helpers/signData";
import { pk } from "./helpers/testprivateKey";
import { encodeProxyCall, encodeModuleCall } from "./helpers/encodeCall";
import { catchRevert } from "./helpers/exceptions";
import { setUpPolymathNetwork, deployGPMAndVerifyed, deployDummySTOAndVerifyed, deployGTMAndVerifyed } from "./helpers/createInstances";

const DummySTO = artifacts.require("./DummySTO.sol");
const SecurityToken = artifacts.require("./SecurityToken.sol");
const GeneralTransferManager = artifacts.require("./GeneralTransferManager");
const GeneralPermissionManager = artifacts.require("./GeneralPermissionManager");

const Web3 = require("web3");
let BN = Web3.utils.BN;
const web3 = new Web3(new Web3.providers.HttpProvider("http://localhost:8545")); // Hardcoded development port

contract("GeneralTransferManager", async (accounts) => {
    // Accounts Variable declaration
    let account_polymath;
    let account_issuer;
    let token_owner;
    let token_owner_pk;
    let account_investor1;
    let account_investor2;
    let account_investor3;
    let account_investor4;
    let account_delegate;
    let account_affiliates1;
    let account_affiliates2;

    // investor Details
    let fromTime;
    let toTime;
    let expiryTime;

    let message = "Transaction Should Fail!";

    // Contract Instance Declaration
    let I_GeneralPermissionManagerFactory;
    let I_GeneralTransferManagerFactory;
    let I_SecurityTokenRegistryProxy;
    let I_GeneralPermissionManager;
    let I_GeneralTransferManager;
    let I_ModuleRegistryProxy;
    let I_ModuleRegistry;
    let I_FeatureRegistry;
    let I_SecurityTokenRegistry;
    let I_DummySTOFactory;
    let P_DummySTOFactory;
    let I_STFactory;
    let I_SecurityToken;
    let I_STRProxied;
    let I_MRProxied;
    let I_DummySTO;
    let I_PolyToken;
    let I_PolymathRegistry;
    let P_GeneralTransferManagerFactory;
    let I_STRGetter;

    // SecurityToken Details
    const name = "Team";
    const symbol = "sap";
    const tokenDetails = "This is equity type of issuance";
    const decimals = 18;
    const contact = "team@polymath.network";

    // Module key
    const delegateManagerKey = 1;
    const transferManagerKey = 2;
    const stoKey = 3;

    // Initial fee for ticker registry and security token registry
    const initRegFee = new BN(web3.utils.toWei("1000"));

    // Dummy STO details
    let startTime;
    let endTime;
    const cap = new BN(web3.utils.toWei("10", "ether"));
    const someString = "A string which is not used";
    const STOParameters = ["uint256", "uint256", "uint256", "string"];

    let currentTime;
    const address_zero = "0x0000000000000000000000000000000000000000";
    const one_address = "0x0000000000000000000000000000000000000001";
    let signer;

    before(async () => {
        currentTime = new BN(await latestTime());
        fromTime = await latestTime();
        toTime = await latestTime();
        expiryTime = toTime + duration.days(15);
        startTime = await latestTime() + duration.seconds(5000); // Start time will be 5000 seconds more than the latest time
        endTime = startTime + duration.days(80); // Add 80 days more

        account_polymath = accounts[0];
        account_issuer = accounts[1];

        token_owner = account_issuer;
        token_owner_pk = pk.account_1;

        account_investor1 = accounts[8];
        account_investor2 = accounts[9];
        account_delegate = accounts[7];
        account_investor3 = accounts[5];
        account_investor4 = accounts[6];

        account_affiliates1 = accounts[3];
        account_affiliates2 = accounts[4];

        let oneeth = new BN(web3.utils.toWei("1", "ether"));
        signer = web3.eth.accounts.create();
        await web3.eth.personal.importRawKey(signer.privateKey, "");
        await web3.eth.personal.unlockAccount(signer.address, "", 6000);
        await web3.eth.sendTransaction({ from: token_owner, to: signer.address, value: oneeth });

        // Step 1: Deploy the genral PM ecosystem
        let instances = await setUpPolymathNetwork(account_polymath, token_owner);

        [
            I_PolymathRegistry,
            I_PolyToken,
            I_FeatureRegistry,
            I_ModuleRegistry,
            I_ModuleRegistryProxy,
            I_MRProxied,
            I_GeneralTransferManagerFactory,
            I_STFactory,
            I_SecurityTokenRegistry,
            I_SecurityTokenRegistryProxy,
            I_STRProxied,
            I_STRGetter
        ] = instances;

        [I_GeneralPermissionManagerFactory] = await deployGPMAndVerifyed(account_polymath, I_MRProxied, 0);
        [P_GeneralTransferManagerFactory] = await deployGTMAndVerifyed(account_polymath, I_MRProxied, new BN(web3.utils.toWei("500")));
        [I_DummySTOFactory] = await deployDummySTOAndVerifyed(account_polymath, I_MRProxied, 0);
        [P_DummySTOFactory] = await deployDummySTOAndVerifyed(account_polymath, I_MRProxied, new BN(web3.utils.toWei("500")));

        // Printing all the contract addresses
        console.log(`
        --------------------- Polymath Network Smart Contracts: ---------------------
        PolymathRegistry:                  ${I_PolymathRegistry.address}
        SecurityTokenRegistryProxy:        ${I_SecurityTokenRegistryProxy.address}
        SecurityTokenRegistry:             ${I_SecurityTokenRegistry.address}
        ModuleRegistryProxy:               ${I_ModuleRegistryProxy.address}
        ModuleRegistry:                    ${I_ModuleRegistry.address}
        FeatureRegistry:                   ${I_FeatureRegistry.address}

        STFactory:                         ${I_STFactory.address}
        GeneralTransferManagerFactory:     ${I_GeneralTransferManagerFactory.address}
        GeneralPermissionManagerFactory:   ${I_GeneralPermissionManagerFactory.address}

        DummySTOFactory:                   ${I_DummySTOFactory.address}
        -----------------------------------------------------------------------------
        `);
    });

    describe("Generate the SecurityToken", async () => {
        it("Should register the ticker before the generation of the security token", async () => {
            await I_PolyToken.approve(I_STRProxied.address, initRegFee, { from: token_owner });
            let tx = await I_STRProxied.registerTicker(token_owner, symbol, contact, { from: token_owner });
            assert.equal(tx.logs[0].args._owner, token_owner);
            assert.equal(tx.logs[0].args._ticker, symbol.toUpperCase());
        });

        it("Should generate the new security token with the same symbol as registered above", async () => {
            await I_PolyToken.approve(I_STRProxied.address, initRegFee, { from: token_owner });

            let tx = await I_STRProxied.generateSecurityToken(name, symbol, tokenDetails, false, { from: token_owner });
            // Verify the successful generation of the security token
            assert.equal(tx.logs[2].args._ticker, symbol.toUpperCase(), "SecurityToken doesn't get deployed");

            I_SecurityToken = await SecurityToken.at(tx.logs[2].args._securityTokenAddress);

            const log = (await I_SecurityToken.getPastEvents('ModuleAdded', {filter: {transactionHash: tx.transactionHash}}))[0];

            // Verify that GeneralTransferManager module get added successfully or not
            assert.equal(log.args._types[0].toNumber(), 2);
            assert.equal(web3.utils.toAscii(log.args._name).replace(/\u0000/g, ""), "GeneralTransferManager");
        });

        it("Should intialize the auto attached modules", async () => {
            let moduleData = (await I_SecurityToken.getModulesByType(2))[0];
            I_GeneralTransferManager = await GeneralTransferManager.at(moduleData);
        });

        it("Should attach the paid GTM -- failed because of no tokens", async () => {
            await catchRevert(
                I_SecurityToken.addModule(P_GeneralTransferManagerFactory.address, "0x0", new BN(web3.utils.toWei("2000")), new BN(0), { from: account_issuer })
            );
        });

        it("Should attach the paid GTM", async () => {
            let snap_id = await takeSnapshot();
            await I_PolyToken.getTokens(new BN(web3.utils.toWei("2000")), I_SecurityToken.address);
            await I_SecurityToken.addModule(P_GeneralTransferManagerFactory.address, "0x0", new BN(web3.utils.toWei("2000")), new BN(0), {
                from: account_issuer
            });
            await revertToSnapshot(snap_id);
        });

        it("Should add investor flags", async () => {
            let snap_id = await takeSnapshot();
            await I_GeneralTransferManager.modifyInvestorFlagMulti([account_investor1, account_investor1, account_investor2], [0, 1, 1], [true, true, true], { from: account_issuer });
            let investors = await I_GeneralTransferManager.getInvestors(0, 1);
            assert.equal(investors[0], account_investor1);
            assert.equal(investors[1], account_investor2);
            let investorCount = await I_SecurityToken.getInvestorCount();
            assert.equal(investorCount.toNumber(), 2);
            let allInvestorFlags = await I_GeneralTransferManager.getAllInvestorFlags();
            assert.deepEqual(investors, allInvestorFlags[0]);
            assert.equal(allInvestorFlags[1][0].toNumber(), 3)//0x000....00011
            assert.equal(allInvestorFlags[1][1].toNumber(), 2)//0x000....00010
            let investorFlags = await I_GeneralTransferManager.getInvestorFlags(allInvestorFlags[0][0]);
            assert.equal(investorFlags, 3)//0x000....00011
            await revertToSnapshot(snap_id);
        });

        it("Should whitelist the affiliates before the STO attached", async () => {
<<<<<<< HEAD
            console.log(`Estimate gas of one Whitelist:
                ${await I_GeneralTransferManager.modifyWhitelist.estimateGas(
=======
            console.log(`Estimate gas of one Whitelist: 
                ${await I_GeneralTransferManager.modifyKYCData.estimateGas(
>>>>>>> 28fdd927
                    account_affiliates1,
                    currentTime + currentTime.add(new BN(duration.days(30))),
                    currentTime + currentTime.add(new BN(duration.days(90))),
                    currentTime + currentTime.add(new BN(duration.days(965))),
                    {
                        from: account_issuer
                    }
                )}`
            );
            let fromTime1 = currentTime + currentTime.add(new BN(duration.days(30)));
            let fromTime2 = currentTime.add(new BN(duration.days(30)));
            let toTime1 =  currentTime + currentTime.add(new BN(duration.days(90)));
            let toTime2 = currentTime.add(new BN(duration.days(90)));
            let expiryTime1 = currentTime + currentTime.add(new BN(duration.days(965)));
            let expiryTime2 = currentTime.add(new BN(duration.days(365)));

            let tx = await I_GeneralTransferManager.modifyKYCDataMulti(
                [account_affiliates1, account_affiliates2],
                [fromTime1, fromTime2],
                [toTime1, toTime2],
                [expiryTime1, expiryTime2],
                {
                    from: account_issuer,
                    gas: 6000000
                }
            );
            await I_GeneralTransferManager.modifyInvestorFlagMulti([account_affiliates1, account_affiliates2], [1, 1], [true, true], { from: account_issuer });
            assert.equal(tx.logs[0].args._investor, account_affiliates1);
            assert.equal(tx.logs[1].args._investor, account_affiliates2);
            assert.deepEqual(await I_GeneralTransferManager.getAllInvestors.call(), [account_affiliates1, account_affiliates2]);
            console.log(await I_GeneralTransferManager.getAllKYCData.call());
            let data = await I_GeneralTransferManager.getKYCData.call([account_affiliates1, account_affiliates2]);
            assert.equal(data[0][0].toString(), fromTime1);
            assert.equal(data[0][1].toString(), fromTime2);
            assert.equal(data[1][0].toString(), toTime1);
            assert.equal(data[1][1].toString(), toTime2);
            assert.equal(data[2][0].toString(), expiryTime1);
            assert.equal(data[2][1].toString(), expiryTime2);
            assert.equal(await I_GeneralTransferManager.getInvestorFlag(account_affiliates1, 1), true);
            assert.equal(await I_GeneralTransferManager.getInvestorFlag(account_affiliates2, 1), true);
        });

        it("Should whitelist lots of addresses and check gas", async () => {
            let mockInvestors = [];
            for (let i = 0; i < 50; i++) {
                mockInvestors.push("0x1000000000000000000000000000000000000000".substring(0, 42 - i.toString().length) + i.toString());
            }

            let times = range1(50);
            let bools = rangeB(50);
            let tx = await I_GeneralTransferManager.modifyKYCDataMulti(mockInvestors, times, times, times, {
                from: account_issuer
            });
            console.log("Multi Whitelist x 50: " + tx.receipt.gasUsed);
            assert.deepEqual(
                await I_GeneralTransferManager.getAllInvestors.call(),
                [account_affiliates1, account_affiliates2].concat(mockInvestors)
            );
        });

        it("Should mint the tokens to the affiliates", async () => {
            console.log(`
                Estimate gas cost for minting the tokens: ${await I_SecurityToken.mintMulti.estimateGas([account_affiliates1, account_affiliates2], [new BN(100).mul(new BN(10).pow(new BN(18))), new BN(10).pow(new BN(20))], {
                    from: account_issuer
                })}
            `)
            await I_SecurityToken.mintMulti([account_affiliates1, account_affiliates2], [new BN(100).mul(new BN(10).pow(new BN(18))), new BN(10).pow(new BN(20))], {
                from: account_issuer,
                gas: 6000000
            });
            assert.equal((await I_SecurityToken.balanceOf.call(account_affiliates1)).div(new BN(10).pow(new BN(18))).toNumber(), 100);
            assert.equal((await I_SecurityToken.balanceOf.call(account_affiliates2)).div(new BN(10).pow(new BN(18))).toNumber(), 100);
        });

        it("Should successfully attach the STO factory with the security token -- failed because of no tokens", async () => {
            let bytesSTO = encodeModuleCall(STOParameters, [
                await latestTime() + duration.seconds(1000),
                await latestTime() + duration.days(40),
                cap,
                someString
            ]);
            await catchRevert(
                I_SecurityToken.addModule(P_DummySTOFactory.address, bytesSTO, new BN(web3.utils.toWei("2000")), new BN(0), { from: token_owner })
            );
        });

        it("Should successfully attach the STO factory with the security token", async () => {
            let snap_id = await takeSnapshot();
            let bytesSTO = encodeModuleCall(STOParameters, [
                await latestTime() + duration.seconds(1000),
                await latestTime() + duration.days(40),
                cap,
                someString
            ]);
            await I_PolyToken.getTokens(new BN(web3.utils.toWei("2000")), I_SecurityToken.address);
            const tx = await I_SecurityToken.addModule(P_DummySTOFactory.address, bytesSTO, new BN(web3.utils.toWei("2000")), new BN(0), {
                from: token_owner
            });
            assert.equal(tx.logs[3].args._types[0].toNumber(), stoKey, "DummySTO doesn't get deployed");
            assert.equal(
                web3.utils.toAscii(tx.logs[3].args._name).replace(/\u0000/g, ""),
                "DummySTO",
                "DummySTOFactory module was not added"
            );
            I_DummySTO = await DummySTO.at(tx.logs[3].args._module);
            await revertToSnapshot(snap_id);
        });

        it("Should successfully attach the STO factory with the security token - invalid data", async () => {
            let bytesSTO = encodeModuleCall(["uint256", "string"], [await latestTime() + duration.seconds(1000), someString]);
            await catchRevert(I_SecurityToken.addModule(P_DummySTOFactory.address, bytesSTO, new BN(0), new BN(0), { from: token_owner }));
        });

        it("Should successfully attach the STO factory with the security token", async () => {
            let bytesSTO = encodeModuleCall(STOParameters, [
                await latestTime() + duration.seconds(1000),
                await latestTime() + duration.days(40),
                cap,
                someString
            ]);
            const tx = await I_SecurityToken.addModule(I_DummySTOFactory.address, bytesSTO, new BN(0), new BN(0), { from: token_owner });
            assert.equal(tx.logs[2].args._types[0].toNumber(), stoKey, "DummySTO doesn't get deployed");
            assert.equal(
                web3.utils.toAscii(tx.logs[2].args._name).replace(/\u0000/g, ""),
                "DummySTO",
                "DummySTOFactory module was not added"
            );
            I_DummySTO = await DummySTO.at(tx.logs[2].args._module);
        });

        it("Should successfully attach the permission manager factory with the security token", async () => {
            const tx = await I_SecurityToken.addModule(I_GeneralPermissionManagerFactory.address, "0x0", new BN(0), new BN(0), { from: token_owner });
            assert.equal(tx.logs[2].args._types[0].toNumber(), delegateManagerKey, "GeneralPermissionManager doesn't get deployed");
            assert.equal(
                web3.utils.toAscii(tx.logs[2].args._name).replace(/\u0000/g, ""),
                "GeneralPermissionManager",
                "GeneralPermissionManager module was not added"
            );
            I_GeneralPermissionManager = await GeneralPermissionManager.at(tx.logs[2].args._module);
        });
    });

    describe("Buy tokens using on-chain whitelist", async () => {
        it("Should buy the tokens -- Failed due to investor is not in the whitelist", async () => {
            await catchRevert(I_DummySTO.generateTokens(account_investor1, new BN(web3.utils.toWei("1", "ether")), { from: token_owner }));
        });

        it("Should Buy the tokens", async () => {
            // Add the Investor in to the whitelist

            let tx = await I_GeneralTransferManager.modifyKYCData(
                account_investor1,
                currentTime,
                currentTime,
                currentTime.add(new BN(duration.days(10))),
                {
                    from: account_issuer,
                    gas: 6000000
                }
            );

            assert.equal(
                tx.logs[0].args._investor.toLowerCase(),
                account_investor1.toLowerCase(),
                "Failed in adding the investor in whitelist"
            );

            // Jump time
            await increaseTime(5000);

            // Mint some tokens
            console.log(
                `Gas usage of minting of tokens: ${await I_DummySTO.generateTokens.estimateGas(account_investor1, new BN(web3.utils.toWei("1", "ether")), { from: token_owner })}`
            )
            await I_DummySTO.generateTokens(account_investor1, new BN(web3.utils.toWei("1", "ether")), { from: token_owner });

            assert.equal((await I_SecurityToken.balanceOf(account_investor1)).toString(), new BN(web3.utils.toWei("1", "ether")).toString());
        });

        it("Should fail in buying the token from the STO", async () => {
            await catchRevert(I_DummySTO.generateTokens(account_affiliates1, new BN(web3.utils.toWei("1", "ether")), { from: token_owner }));
        });

        it("Should fail in buying the tokens from the STO -- because amount is 0", async () => {
            await catchRevert(I_DummySTO.generateTokens(account_investor1, new BN(0), { from: token_owner }));
        });

        it("Should fail in buying the tokens from the STO -- because STO is paused", async () => {
            await I_DummySTO.pause({ from: account_issuer });
            await catchRevert(I_DummySTO.generateTokens(account_investor1, new BN(web3.utils.toWei("1", "ether")), { from: token_owner }));
            // Reverting the changes releated to pause
            await I_DummySTO.unpause({ from: account_issuer });
        });

        it("Should buy more tokens from the STO to investor1", async () => {
            await I_DummySTO.generateTokens(account_investor1, new BN(web3.utils.toWei("1", "ether")), { from: token_owner });
            assert.equal((await I_SecurityToken.balanceOf(account_investor1)).toString(), new BN(web3.utils.toWei("2", "ether")).toString());
        });

        it("Should fail in investing the money in STO -- expiry limit reached", async () => {
            await increaseTime(duration.days(10));

            await catchRevert(I_DummySTO.generateTokens(account_investor1, new BN(web3.utils.toWei("1", "ether")), { from: token_owner }));
        });
    });

    describe("Buy tokens using on-chain whitelist and defaults", async () => {
        // let snap_id;

        it("Should Buy the tokens", async () => {
            // Add the Investor in to the whitelist
            // snap_id = await takeSnapshot();
            let tx = await I_GeneralTransferManager.modifyKYCData(account_investor1, new BN(0), new BN(0), currentTime.add(new BN(duration.days(20))), {
                from: account_issuer,
                gas: 6000000
            });

            assert.equal(
                tx.logs[0].args._investor.toLowerCase(),
                account_investor1.toLowerCase(),
                "Failed in adding the investor in whitelist"
            );

            tx = await I_GeneralTransferManager.modifyKYCData(
                account_investor2,
                currentTime,
                currentTime,
                currentTime.add(new BN(duration.days(20))),
                {
                    from: account_issuer,
                    gas: 6000000
                }
            );

            assert.equal(
                tx.logs[0].args._investor.toLowerCase(),
                account_investor2.toLowerCase(),
                "Failed in adding the investor in whitelist"
            );

            // Jump time
            await increaseTime(5000);

            // Can transfer tokens
            await I_SecurityToken.transfer(account_investor2, new BN(web3.utils.toWei("1", "ether")), { from: account_investor1 });
            assert.equal((await I_SecurityToken.balanceOf(account_investor1)).toString(), new BN(web3.utils.toWei("1", "ether")).toString());
            assert.equal((await I_SecurityToken.balanceOf(account_investor1)).toString(), new BN(web3.utils.toWei("1", "ether")).toString());
        });

        it("Add a from default and check transfers are disabled then enabled in the future", async () => {
            let tx = await I_GeneralTransferManager.changeDefaults(currentTime.add(new BN(duration.days(12))), new BN(0), { from: token_owner });
            await I_SecurityToken.transfer(account_investor1, new BN(web3.utils.toWei("1", "ether")), { from: account_investor2 });
            await catchRevert(I_SecurityToken.transfer(account_investor2, new BN(web3.utils.toWei("1", "ether")), { from: account_investor1 }));
            await increaseTime(duration.days(5));
            await I_SecurityToken.transfer(account_investor2, new BN(web3.utils.toWei("1", "ether")), { from: account_investor1 });
        });

        it("Add a to default and check transfers are disabled then enabled in the future", async () => {
            let tx = await I_GeneralTransferManager.changeDefaults(0, currentTime.add(new BN(duration.days(16))), { from: token_owner });
            await catchRevert(I_SecurityToken.transfer(account_investor1, new BN(web3.utils.toWei("1", "ether")), { from: account_investor2 }));
            await I_SecurityToken.transfer(account_investor2, new BN(web3.utils.toWei("1", "ether")), { from: account_investor1 });
            await increaseTime(duration.days(2));
            await I_SecurityToken.transfer(account_investor1, new BN(web3.utils.toWei("2", "ether")), { from: account_investor2 });
            // revert changes
            await I_GeneralTransferManager.modifyKYCData(account_investor2, new BN(0), new BN(0), new BN(0), {
                from: account_issuer,
                gas: 6000000
            });
            await I_GeneralTransferManager.changeDefaults(0, new BN(0), { from: token_owner });
        });
    });

    describe("Buy tokens using off-chain whitelist", async () => {
        it("Should buy the tokens -- Failed due to investor is not in the whitelist", async () => {
            await catchRevert(I_DummySTO.generateTokens(account_investor2, new BN(web3.utils.toWei("1", "ether")), { from: token_owner }));
        });

        it("Should provide the permission and change the signing address", async () => {
            let log = await I_GeneralPermissionManager.addDelegate(account_delegate, web3.utils.fromAscii("My details"), { from: token_owner });
            assert.equal(log.logs[0].args._delegate, account_delegate);

            await I_GeneralPermissionManager.changePermission(account_delegate, I_GeneralTransferManager.address, web3.utils.fromAscii("FLAGS"), true, {
                from: token_owner
            });

            assert.isTrue(
                await I_GeneralPermissionManager.checkPermission.call(account_delegate, I_GeneralTransferManager.address, web3.utils.fromAscii("FLAGS"))
            );
            console.log(JSON.stringify(signer));
            let tx = await I_GeneralTransferManager.changeSigningAddress(signer.address, { from: account_delegate });
            assert.equal(tx.logs[0].args._signingAddress, signer.address);
        });

        it("Should buy the tokens -- Failed due to incorrect signature input", async () => {
            // Add the Investor in to the whitelist
            //tmAddress, investorAddress, fromTime, toTime, validFrom, validTo, pk
            let validFrom = await latestTime();
            let validTo = await latestTime() + duration.days(5);
            let nonce = 5;
            const sig = getSignGTMData(
                account_investor2,
                account_investor2,
                fromTime,
                toTime,
                expiryTime,
                validFrom,
                validTo,
                nonce,
                signer.privateKey
            );

            await catchRevert(
                I_GeneralTransferManager.modifyKYCDataSigned(
                    account_investor2,
                    fromTime,
                    toTime,
                    expiryTime,
                    validFrom,
                    validTo,
                    nonce,
                    sig,
                    {
                        from: account_investor2,
                        gas: 6000000
                    }
                )
            );
        });

        it("Should buy the tokens -- Failed due to incorrect signature timing", async () => {
            // Add the Investor in to the whitelist
            //tmAddress, investorAddress, fromTime, toTime, validFrom, validTo, pk
            let validFrom = await latestTime() - 100;
            let validTo = await latestTime() - 1;
            let nonce = 5;
            const sig = getSignGTMData(
                I_GeneralTransferManager.address,
                account_investor2,
                fromTime,
                toTime,
                expiryTime,
                validFrom,
                validTo,
                nonce,
                signer.privateKey
            );

            await catchRevert(
                I_GeneralTransferManager.modifyKYCDataSigned(
                    account_investor2,
                    fromTime,
                    toTime,
                    expiryTime,
                    validFrom,
                    validTo,
                    nonce,
                    sig,
                    {
                        from: account_investor2,
                        gas: 6000000
                    }
                )
            );
        });

        it("Should buy the tokens -- Failed due to incorrect signature signer", async () => {
            // Add the Investor in to the whitelist
            //tmAddress, investorAddress, fromTime, toTime, validFrom, validTo, pk
            let validFrom = await latestTime();
            let validTo = await latestTime() + 60 * 60;
            let nonce = 5;
            const sig = getSignGTMData(
                account_investor2,
                account_investor2,
                fromTime,
                toTime,
                expiryTime,
                validFrom,
                validTo,
                nonce,
                "2bdd21761a483f71054e14f5b827213567971c676928d9a1808cbfa4b7501200"
            );

            await catchRevert(
                I_GeneralTransferManager.modifyKYCDataSigned(
                    account_investor2,
                    fromTime,
                    toTime,
                    expiryTime,
                    validFrom,
                    validTo,
                    nonce,
                    sig,
                    {
                        from: account_investor2,
                        gas: 6000000
                    }
                )
            );
        });

        it("Should Buy the tokens with signers signature", async () => {
            // Add the Investor in to the whitelist
            //tmAddress, investorAddress, fromTime, toTime, validFrom, validTo, pk
            let validFrom = await latestTime();
            let validTo = await latestTime() + duration.days(5);
            let nonce = 5;
            const sig = getSignGTMData(
                I_GeneralTransferManager.address,
                account_investor2,
                currentTime.toNumber(),
                currentTime.add(new BN(duration.days(100))).toNumber(),
                expiryTime + duration.days(200),
                validFrom,
                validTo,
                nonce,
                signer.privateKey
            );

            let tx = await I_GeneralTransferManager.modifyKYCDataSigned(
                account_investor2,
                currentTime.toNumber(),
                currentTime.add(new BN(duration.days(100))).toNumber(),
                expiryTime + duration.days(200),
                validFrom,
                validTo,
                nonce,
                sig,
                {
                    from: account_investor2,
                    gas: 6000000
                }
            );

            assert.equal(
                tx.logs[0].args._investor.toLowerCase(),
                account_investor2.toLowerCase(),
                "Failed in adding the investor in whitelist"
            );

            // Jump time
            await increaseTime(10000);
            // Mint some tokens

            await I_DummySTO.generateTokens(account_investor2, new BN(web3.utils.toWei("1", "ether")), { from: token_owner });

            assert.equal((await I_SecurityToken.balanceOf(account_investor2)).toString(), new BN(web3.utils.toWei("1", "ether")).toString());
        });

        it("Should fail if the txn is generated with same nonce", async () => {
            // Add the Investor in to the whitelist
            //tmAddress, investorAddress, fromTime, toTime, validFrom, validTo, pk
            let validFrom = await latestTime();
            let validTo = await latestTime() + duration.days(5);
            let nonce = 5;
            const sig = getSignGTMData(
                I_GeneralTransferManager.address,
                account_investor2,
                currentTime.toNumber(),
                currentTime.add(new BN(duration.days(100))).toNumber(),
                expiryTime + duration.days(200),
                validFrom,
                validTo,
                nonce,
                signer.privateKey
            );

            await catchRevert(
                I_GeneralTransferManager.modifyKYCDataSigned(
                    account_investor2,
                    currentTime.toNumber(),
                    currentTime.add(new BN(duration.days(100))).toNumber(),
                    expiryTime + duration.days(200),
                    validFrom,
                    validTo,
                    nonce,
                    sig,
                    {
                        from: account_investor2,
                        gas: 6000000
                    }
                )
            );
        });

        it("Should sign with token owner key", async () => {
            // Add the Investor in to the whitelist
            //tmAddress, investorAddress, fromTime, toTime, validFrom, validTo, pk
            let validFrom = await latestTime();
            let validTo = await latestTime() + duration.days(5);
            let nonce = 6;
            const sig = getSignGTMData(
                I_GeneralTransferManager.address,
                account_investor2,
                currentTime.toNumber(),
                currentTime.add(new BN(duration.days(100))).toNumber(),
                expiryTime + duration.days(200),
                validFrom,
                validTo,
                nonce,
                "0x" + token_owner_pk
            );

            await I_GeneralTransferManager.modifyKYCDataSigned(
                account_investor2,
                currentTime.toNumber(),
                currentTime.add(new BN(duration.days(100))).toNumber(),
                expiryTime + duration.days(200),
                validFrom,
                validTo,
                nonce,
                sig,
                {
                    from: account_investor2,
                    gas: 6000000
                }
            )

        });

        it("Should fail in changing the signing address", async () => {
            await catchRevert(I_GeneralTransferManager.changeSigningAddress(account_polymath, { from: account_investor4 }));
        });

        it("Should get the permission", async () => {
            let perm = await I_GeneralTransferManager.getPermissions.call();
            assert.equal(web3.utils.toAscii(perm[0]).replace(/\u0000/g, ""), "WHITELIST");
            assert.equal(web3.utils.toAscii(perm[1]).replace(/\u0000/g, ""), "FLAGS");
        });

        it("Should set a usage fee for the GTM", async () => {
            // Fail due to wrong owner
            await catchRevert(I_GeneralTransferManagerFactory.changeUsageCost(new BN(web3.utils.toWei("1", "ether")), { from: token_owner}));
            await I_GeneralTransferManagerFactory.changeUsageCost(new BN(web3.utils.toWei("1", "ether")), { from: account_polymath });
        });

        it("Should fail to pull fees as no budget set", async () => {
            await catchRevert(I_GeneralTransferManager.takeUsageFee( { from: account_polymath }));
        });

        it("Should set a budget for the GeneralTransferManager", async () => {
            await I_SecurityToken.changeModuleBudget(I_GeneralTransferManager.address, new BN(10).pow(new BN(19)), true, { from: token_owner });
            await catchRevert(I_GeneralTransferManager.takeUsageFee({ from: token_owner }));
            await I_PolyToken.getTokens(new BN(10).pow(new BN(19)), token_owner);
            await I_PolyToken.transfer(I_SecurityToken.address, new BN(10).pow(new BN(19)), { from: token_owner });
        });

        it("Factory owner should pull fees - fails as not permissioned by issuer", async () => {
            await catchRevert(I_GeneralTransferManager.takeUsageFee({ from: account_delegate }));
        });

        it("Factory owner should pull fees", async () => {
            await I_GeneralPermissionManager.changePermission(account_delegate, I_GeneralTransferManager.address, web3.utils.fromAscii("FEE_ADMIN"), true, {
                from: token_owner
            });
            let balanceBefore = await I_PolyToken.balanceOf(account_polymath);
            await I_GeneralTransferManager.takeUsageFee({ from: account_delegate });
            let balanceAfter = await I_PolyToken.balanceOf(account_polymath);
            assert.equal(balanceBefore.add(new BN(web3.utils.toWei("4", "ether"))).toString(), balanceAfter.toString(), "Fee is transferred");
        });

        it("Should change the white list transfer variable", async () => {
            let tx = await I_GeneralTransferManager.changeAllowAllWhitelistIssuances(true, { from: token_owner });
            assert.isTrue(tx.logs[0].args._allowAllWhitelistIssuances);
        });

        it("should failed in trasfering the tokens", async () => {
            let tx = await I_GeneralTransferManager.changeAllowAllWhitelistTransfers(true, { from: token_owner });
            await I_GeneralTransferManager.pause({ from: token_owner });
            await catchRevert(I_SecurityToken.transfer(account_investor1, new BN(web3.utils.toWei("2", "ether")), { from: account_investor2 }));
        });

        it("Should change the Issuance address", async () => {
            let tx = await I_GeneralTransferManager.changeIssuanceAddress(account_investor2, { from: account_delegate });
            assert.equal(tx.logs[0].args._issuanceAddress, account_investor2);
        });

        it("Should unpause the transfers", async () => {
            await I_GeneralTransferManager.unpause({ from: token_owner });

            assert.isFalse(await I_GeneralTransferManager.paused.call());
        });

        it("Should get the init function", async () => {
            let byte = await I_GeneralTransferManager.getInitFunction.call();
            assert.equal(web3.utils.toAscii(byte).replace(/\u0000/g, ""), 0);
        });
    });

    describe("WhiteList that addresses", async () => {
        it("Should fail in adding the investors in whitelist", async () => {
            let fromTime = await latestTime();
            let toTime = await latestTime() + duration.days(20);
            let expiryTime = toTime + duration.days(10);

            await catchRevert(
                I_GeneralTransferManager.modifyKYCDataMulti(
                    [account_investor3, account_investor4],
                    [fromTime, fromTime],
                    [toTime, toTime],
                    [expiryTime, expiryTime],
                    {
                        from: account_delegate,
                        gas: 6000000
                    }
                )
            );
        });

        it("Should fail in adding the investors in whitelist -- array length mismatch", async () => {
            let fromTime = await latestTime();
            let toTime = await latestTime() + duration.days(20);
            let expiryTime = toTime + duration.days(10);

            await catchRevert(
                I_GeneralTransferManager.modifyKYCDataMulti(
                    [account_investor3, account_investor4],
                    [fromTime],
                    [toTime, toTime],
                    [expiryTime, expiryTime],
                    {
                        from: account_delegate,
                        gas: 6000000
                    }
                )
            );
        });

        it("Should fail in adding the investors in whitelist -- array length mismatch", async () => {
            let fromTime = await latestTime();
            let toTime = await latestTime() + duration.days(20);
            let expiryTime = toTime + duration.days(10);

            await catchRevert(
                I_GeneralTransferManager.modifyKYCDataMulti(
                    [account_investor3, account_investor4],
                    [fromTime, fromTime],
                    [toTime],
                    [expiryTime, expiryTime],
                    {
                        from: account_delegate,
                        gas: 6000000
                    }
                )
            );
        });

        it("Should fail in adding the investors in whitelist -- array length mismatch", async () => {
            let fromTime = await latestTime();
            let toTime = await latestTime() + duration.days(20);
            let expiryTime = toTime + duration.days(10);

            await catchRevert(
                I_GeneralTransferManager.modifyKYCDataMulti(
                    [account_investor3, account_investor4],
                    [fromTime, fromTime],
                    [toTime, toTime],
                    [expiryTime],
                    {
                        from: account_delegate,
                        gas: 6000000
                    }
                )
            );
        });

        it("Should successfully add the investors in whitelist", async () => {
            let fromTime = await latestTime();
            let toTime = await latestTime() + duration.days(20);
            let expiryTime = toTime + duration.days(10);

            let tx = await I_GeneralTransferManager.modifyKYCDataMulti(
                [account_investor3, account_investor4],
                [fromTime, fromTime],
                [toTime, toTime],
                [expiryTime, expiryTime],
                {
                    from: token_owner,
                    gas: 6000000
                }
            );
            assert.equal(tx.logs[1].args._investor, account_investor4);
        });
    });

    describe("General Transfer Manager Factory test cases", async () => {
        it("Should get the exact details of the factory", async () => {
            assert.equal(await I_GeneralTransferManagerFactory.setupCost.call(), 0);
            assert.equal((await I_GeneralTransferManagerFactory.types.call())[0], 2);
            assert.equal(
                web3.utils.toAscii(await I_GeneralTransferManagerFactory.name.call()).replace(/\u0000/g, ""),
                "GeneralTransferManager",
                "Wrong Module added"
            );
            assert.equal(
                await I_GeneralTransferManagerFactory.description.call(),
                "Manage transfers using a time based whitelist",
                "Wrong Module added"
            );
            assert.equal(await I_GeneralTransferManagerFactory.title.call(), "General Transfer Manager", "Wrong Module added");
            assert.equal(await I_GeneralTransferManagerFactory.version.call(), "3.0.0");
        });

        it("Should get the tags of the factory", async () => {
            let tags = await I_GeneralTransferManagerFactory.tags.call();
            assert.equal(web3.utils.toAscii(tags[0]).replace(/\u0000/g, ""), "General");
        });
    });

    describe("Dummy STO Factory test cases", async () => {
        it("should get the exact details of the factory", async () => {
            assert.equal(await I_DummySTOFactory.setupCost.call(), 0);
            assert.equal((await I_DummySTOFactory.types.call())[0], 3);
            assert.equal(
                web3.utils.toAscii(await I_DummySTOFactory.name.call()).replace(/\u0000/g, ""),
                "DummySTO",
                "Wrong Module added"
            );
            assert.equal(await I_DummySTOFactory.description.call(), "Dummy STO", "Wrong Module added");
            assert.equal(await I_DummySTOFactory.title.call(), "Dummy STO", "Wrong Module added");
        });

        it("Should get the tags of the factory", async () => {
            let tags = await I_DummySTOFactory.tags.call();
            assert.equal(web3.utils.toAscii(tags[0]).replace(/\u0000/g, ""), "Dummy");
        });

    });

    describe("Test cases for the get functions of the dummy sto", async () => {
        it("Should get the raised amount of ether", async () => {
            assert.equal((await I_DummySTO.getRaised.call(0)).toString(), new BN(web3.utils.toWei("0", "ether")).toString());
        });

        it("Should get the raised amount of poly", async () => {
            assert.equal((await I_DummySTO.getRaised.call(1)).toString(), new BN(web3.utils.toWei("0", "ether")).toString());
        });

        it("Should get the investors", async () => {
            assert.equal((await I_DummySTO.getNumberInvestors.call()).toNumber(), 2);
        });

        it("Should get the listed permissions", async () => {
            let tx = await I_DummySTO.getPermissions.call();
            assert.equal(web3.utils.toAscii(tx[0]).replace(/\u0000/g, ""), "ADMIN");
        });

        it("Should get the amount of tokens sold", async () => {
            assert.equal(await I_DummySTO.getTokensSold.call(), 0);
        });
    });
});

function range1(i) {
    return i ? range1(i - 1).concat(i) : [];
}
function rangeB(i) {
    return i ? rangeB(i - 1).concat(0) : [];
}

function range1(i) {return i?range1(i-1).concat(i):[]}
function rangeB(i) {return i?rangeB(i-1).concat(0):[]}<|MERGE_RESOLUTION|>--- conflicted
+++ resolved
@@ -219,13 +219,8 @@
         });
 
         it("Should whitelist the affiliates before the STO attached", async () => {
-<<<<<<< HEAD
-            console.log(`Estimate gas of one Whitelist:
-                ${await I_GeneralTransferManager.modifyWhitelist.estimateGas(
-=======
             console.log(`Estimate gas of one Whitelist: 
                 ${await I_GeneralTransferManager.modifyKYCData.estimateGas(
->>>>>>> 28fdd927
                     account_affiliates1,
                     currentTime + currentTime.add(new BN(duration.days(30))),
                     currentTime + currentTime.add(new BN(duration.days(90))),
