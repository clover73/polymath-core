--- conflicted
+++ resolved
@@ -348,12 +348,8 @@
         describe("Test cases for the TrackedRedemptionFactory", async() => {
             it("should get the exact details of the factory", async() => {
                 assert.equal((await I_TrackedRedemptionFactory.setupCost.call()).toNumber(), 0);
-<<<<<<< HEAD
-                assert.equal(await I_TrackedRedemptionFactory.getType.call(), 5);
+                assert.equal((await I_TrackedRedemptionFactory.getTypes.call())[0], 5);
                 assert.equal(await I_TrackedRedemptionFactory.getVersion.call(), "1.0.0");
-=======
-                assert.equal((await I_TrackedRedemptionFactory.getTypes.call())[0], 5);
->>>>>>> 7992f9df
                 assert.equal(web3.utils.toAscii(await I_TrackedRedemptionFactory.getName.call())
                             .replace(/\u0000/g, ''),
                             "TrackedRedemption",
