import latestTime from './helpers/latestTime';
import { duration, ensureException, promisifyLogWatch, latestBlock } from './helpers/utils';
import { takeSnapshot, increaseTime, revertToSnapshot } from './helpers/time';

const PolymathRegistry = artifacts.require('./PolymathRegistry.sol')
const DummySTOFactory = artifacts.require('./DummySTOFactory.sol');
const DummySTO = artifacts.require('./DummySTO.sol');
const ModuleRegistry = artifacts.require('./ModuleRegistry.sol');
const SecurityToken = artifacts.require('./SecurityToken.sol');
const SecurityTokenRegistryProxy = artifacts.require('./SecurityTokenRegistryProxy.sol');
const SecurityTokenRegistry = artifacts.require('./SecurityTokenRegistry.sol');
<<<<<<< HEAD
const SecurityTokenRegistryMock = artifacts.require('./SecurityTokenRegistryMock.sol');
const STVersion = artifacts.require('./STVersionProxy001.sol');
const STVersion002 = artifacts.require('./STVersionProxy002.sol');
=======
const TickerRegistry = artifacts.require('./TickerRegistry.sol');
const FeatureRegistry = artifacts.require('./FeatureRegistry.sol');
const STFactory = artifacts.require('./STFactory.sol');
const STFactory002 = artifacts.require('./STFactory.sol');
>>>>>>> bb50297b
const GeneralPermissionManagerFactory = artifacts.require('./GeneralPermissionManagerFactory.sol');
const GeneralTransferManagerFactory = artifacts.require('./GeneralTransferManagerFactory.sol');
const GeneralTransferManager = artifacts.require('./GeneralTransferManager');
const GeneralPermissionManager = artifacts.require('./GeneralPermissionManager');
const PolyToken = artifacts.require('./PolyToken.sol');
const PolyTokenFaucet = artifacts.require('./PolyTokenFaucet.sol');

const Web3 = require('web3');
const BigNumber = require('bignumber.js');
const web3 = new Web3(new Web3.providers.HttpProvider("http://localhost:8545")) // Hardcoded development port


contract('SecurityTokenRegistry', accounts => {


    // Accounts Variable declaration
    let account_polymath;
    let account_investor1;
    let account_issuer;
    let token_owner;
    let account_investor2;
    let account_fundsReceiver;
    let account_delegate;
    let account_temp;
    let dummy_token;

    let balanceOfReceiver;
    // investor Details
    let fromTime = latestTime();
    let toTime = latestTime() + duration.days(100);

    let ID_snap;
    const message = "Transaction Should Fail!!";

    // Contract Instance Declaration
    let I_GeneralPermissionManagerFactory;
    let I_GeneralTransferManagerFactory;
    let I_GeneralPermissionManager;
    let I_GeneralTransferManager;
    let I_ModuleRegistry;
    let I_TickerRegistry;
    let I_FeatureRegistry;
    let I_SecurityTokenRegistry;
<<<<<<< HEAD
    let I_SecurityTokenRegistryV2;
    let I_DummySTOFactory;
    let I_STVersion;
=======
    let I_TestSTOFactory;
    let I_STFactory;
>>>>>>> bb50297b
    let I_SecurityToken;
    let I_DummySTO;
    let I_PolyToken;
    let I_STFactory002;
    let I_SecurityToken002;
    let I_STFactory003;
    let I_PolymathRegistry;
    let I_SecurityTokenRegistryProxy;
    let I_STRProxied;

    // SecurityToken Details (Launched ST on the behalf of the issuer)
    const swarmHash = "dagwrgwgvwergwrvwrg";
    const name = "Demo Token";
    const symbol = "DET";
    const tokenDetails = "This is equity type of issuance";
    const decimals = 18;

    //Security Token Detials (Version 2)
    const swarmHash2 = "dagwrgwgvwergwrvwrg";
    const name2 = "Demo2 Token";
    const symbol2 = "DET2";
    const tokenDetails2 = "This is equity type of issuance";

    // Module key
    const permissionManagerKey = 1;
    const transferManagerKey = 2;
    const stoKey = 3;
    const budget = 0;

    // Initial fee for ticker registry and security token registry
    const initRegFee = 250 * Math.pow(10, 18);
    const newRegFee = 300 * Math.pow(10, 18);

     // Capped STO details
     const cap = 10000 * Math.pow(10, 18);
     const someString = "Hello string";
     const functionSignature = {
         name: 'configure',
         type: 'function',
         inputs: [{
             type: 'uint256',
             name: '_startTime'
         },{
             type: 'uint256',
             name: '_endTime'
         },{
             type: 'uint256',
             name: '_cap'
         },{
             type: 'string',
             name: '_someString'
         }]
     };

     const functionSignatureProxy = {
        name: 'initialize',
        type: 'function',
        inputs: [{
            type:'address',
            name: '_polymathRegistry'
        },{
            type: 'address',
            name: '_stVersionProxy'
        },{
            type: 'uint256',
            name: '_stLaunchFee'
        },{
            type: 'uint256',
            name: '_tickerRegFee'
        },{
            type: 'address',
            name: '_polyToken'
        },{
            type: 'address',
            name: 'owner'
        }
    ]
    };

    before(async() => {
        // Accounts setup
        account_polymath = accounts[0];
        account_issuer = accounts[1];
        account_investor1 = accounts[9];
        account_investor2 = accounts[6];
        account_fundsReceiver = accounts[4];
        account_delegate = accounts[5];
        account_temp = accounts[8];
        token_owner = account_issuer;
        dummy_token = accounts[3];

        // ----------- POLYMATH NETWORK Configuration ------------

        // Step 0: Deploy the PolymathRegistry
        I_PolymathRegistry = await PolymathRegistry.new({from: account_polymath});

        // Step 1: Deploy the token Faucet and Mint tokens for token_owner
        I_PolyToken = await PolyTokenFaucet.new();
        await I_PolyToken.getTokens((10000 * Math.pow(10, 18)), token_owner);
        await I_PolymathRegistry.changeAddress("PolyToken", I_PolyToken.address, {from: account_polymath})

        // // STEP 2: Deploy the ModuleRegistry

        I_ModuleRegistry = await ModuleRegistry.new(I_PolymathRegistry.address, {from:account_polymath});
        await I_PolymathRegistry.changeAddress("ModuleRegistry", I_ModuleRegistry.address, {from: account_polymath});

        assert.notEqual(
            I_ModuleRegistry.address.valueOf(),
            "0x0000000000000000000000000000000000000000",
            "ModuleRegistry contract was not deployed"
        );

        // STEP 2: Deploy the GeneralTransferManagerFactory

        I_GeneralTransferManagerFactory = await GeneralTransferManagerFactory.new(I_PolyToken.address, 0, 0, 0, { from: account_polymath });

        assert.notEqual(
            I_GeneralTransferManagerFactory.address.valueOf(),
            "0x0000000000000000000000000000000000000000",
            "GeneralTransferManagerFactory contract was not deployed"
        );

        // STEP 3: Deploy the GeneralDelegateManagerFactory

        I_GeneralPermissionManagerFactory = await GeneralPermissionManagerFactory.new(I_PolyToken.address, 0, 0, 0, { from: account_polymath });

        assert.notEqual(
            I_GeneralPermissionManagerFactory.address.valueOf(),
            "0x0000000000000000000000000000000000000000",
            "GeneralDelegateManagerFactory contract was not deployed"
        );


        // STEP 4: Register the Modules with the ModuleRegistry contract

        // (A) :  Register the GeneralTransferManagerFactory
        await I_ModuleRegistry.registerModule(I_GeneralTransferManagerFactory.address, { from: account_polymath });
        await I_ModuleRegistry.verifyModule(I_GeneralTransferManagerFactory.address, true, { from: account_polymath });

        // (B) :  Register the GeneralDelegateManagerFactory
        await I_ModuleRegistry.registerModule(I_GeneralPermissionManagerFactory.address, { from: account_polymath });
        await I_ModuleRegistry.verifyModule(I_GeneralPermissionManagerFactory.address, true, { from: account_polymath });

<<<<<<< HEAD
        // Step 6: Deploy the STversionProxy contract
=======
        // Step 5: Deploy the TickerRegistry

        I_TickerRegistry = await TickerRegistry.new(I_PolymathRegistry.address, initRegFee, { from: account_polymath });
        await I_PolymathRegistry.changeAddress("TickerRegistry", I_TickerRegistry.address, {from: account_polymath});

        assert.notEqual(
            I_TickerRegistry.address.valueOf(),
            "0x0000000000000000000000000000000000000000",
            "TickerRegistry contract was not deployed",
        );

        // Step 6: Deploy the STFactory contract
>>>>>>> bb50297b

        I_STFactory = await STFactory.new(I_GeneralTransferManagerFactory.address, {from : account_polymath });

        assert.notEqual(
            I_STFactory.address.valueOf(),
            "0x0000000000000000000000000000000000000000",
            "STFactory contract was not deployed",
        );

        // STEP 8: Deploy the CappedSTOFactory

        I_DummySTOFactory = await DummySTOFactory.new(I_PolyToken.address, 1000 * Math.pow(10, 18), 0, 0,{ from: token_owner });

        assert.notEqual(
            I_DummySTOFactory.address.valueOf(),
            "0x0000000000000000000000000000000000000000",
            "TestSTOFactory contract was not deployed"
        );

        // (C) : Register the STOFactory
        await I_ModuleRegistry.registerModule(I_DummySTOFactory.address, { from: token_owner });

        // Step 9: Deploy the SecurityTokenRegistry

<<<<<<< HEAD
        I_SecurityTokenRegistry = await SecurityTokenRegistry.new({from: account_polymath });
=======
        I_SecurityTokenRegistry = await SecurityTokenRegistry.new(
            I_PolymathRegistry.address,
            I_STFactory.address,
            initRegFee,
            {
                from: account_polymath
            });
>>>>>>> bb50297b
        await I_PolymathRegistry.changeAddress("SecurityTokenRegistry", I_SecurityTokenRegistry.address, {from: account_polymath});

        assert.notEqual(
            I_SecurityTokenRegistry.address.valueOf(),
            "0x0000000000000000000000000000000000000000",
            "SecurityTokenRegistry contract was not deployed",
        );

<<<<<<< HEAD
         // Step 10: update the registries addresses from the PolymathRegistry contract
         await I_ModuleRegistry.updateFromRegistry({from: account_polymath});
         I_SecurityTokenRegistryProxy = await SecurityTokenRegistryProxy.new({from: account_polymath});
         let bytesProxy = web3.eth.abi.encodeFunctionCall(functionSignatureProxy, [I_PolymathRegistry.address, I_STVersion.address, initRegFee, initRegFee, I_PolyToken.address, account_polymath]);
         await I_SecurityTokenRegistryProxy.upgradeToAndCall("1.0.0", I_SecurityTokenRegistry.address, bytesProxy, {from: account_polymath});
         I_STRProxied = await SecurityTokenRegistry.at(I_SecurityTokenRegistryProxy.address);    

        // Printing all the contract addresses
        console.log(`\nPolymath Network Smart Contracts Deployed:\n
            SecurityTokenRegistryProxy: ${I_SecurityTokenRegistryProxy.address}\n
            ModuleRegistry: ${I_ModuleRegistry.address}\n
            GeneralTransferManagerFactory: ${I_GeneralTransferManagerFactory.address}\n
            GeneralPermissionManagerFactory: ${I_GeneralPermissionManagerFactory.address}\n
            DummySTOFactory: ${I_DummySTOFactory.address}\n
            STVersionProxy_001: ${I_STVersion.address}\n
            SecurityTokenRegistry: ${I_SecurityTokenRegistry.address}\n
=======
        // Step 10: Deploy the FeatureRegistry

        I_FeatureRegistry = await FeatureRegistry.new(
            I_PolymathRegistry.address,
            {
                from: account_polymath
            });
        await I_PolymathRegistry.changeAddress("FeatureRegistry", I_FeatureRegistry.address, {from: account_polymath});

        assert.notEqual(
            I_FeatureRegistry.address.valueOf(),
            "0x0000000000000000000000000000000000000000",
            "FeatureRegistry contract was not deployed",
        );

        // Step 11: update the registries addresses from the PolymathRegistry contract
        await I_SecurityTokenRegistry.updateFromRegistry({from: account_polymath});
        await I_ModuleRegistry.updateFromRegistry({from: account_polymath});
        await I_TickerRegistry.updateFromRegistry({from: account_polymath});

        // Printing all the contract addresses
        console.log(`
        --------------------- Polymath Network Smart Contracts: ---------------------
        PolymathRegistry:                  ${PolymathRegistry.address}
        TickerRegistry:                    ${TickerRegistry.address}
        SecurityTokenRegistry:             ${SecurityTokenRegistry.address}
        ModuleRegistry:                    ${ModuleRegistry.address}
        FeatureRegistry:                   ${FeatureRegistry.address}

        STFactory:                         ${STFactory.address}
        GeneralTransferManagerFactory:     ${GeneralTransferManagerFactory.address}
        GeneralPermissionManagerFactory:   ${GeneralPermissionManagerFactory.address}

        TestSTOFactory:                    ${I_TestSTOFactory.address}
        -----------------------------------------------------------------------------
>>>>>>> bb50297b
        `);
    });


    describe(" Test cases of the registerTicker", async() => {
        
        it("verify the expiry limit", async() => {
            let expiry = await I_STRProxied.getUintValues.call(web3.utils.soliditySha3("expiryLimit"));
            assert.equal(expiry.toNumber(), 1296000, "Expiry limit should be equal to 15 days");
        });

        it("Should fail to register ticker if tickerRegFee not approved", async() => {
            let errorThrown = false;
            try {
                let tx = await I_STRProxied.registerTicker(account_temp, symbol, name, swarmHash, { from: account_temp });
            } catch(error) {
                console.log(`         tx revert -> POLY allowance not provided for registration fee`.grey);
                errorThrown = true;
                ensureException(error);
            }
            assert.ok(errorThrown, message);
        });

        it("Should fail to register ticker if owner is 0x", async() => {
            let errorThrown = false;
            try {
                await I_PolyToken.getTokens(initRegFee, account_temp);
                await I_PolyToken.approve(I_STRProxied.address, initRegFee, { from: account_temp});
                let tx = await I_STRProxied.registerTicker("0x0000000000000000000000000000000000000000", symbol, name, swarmHash, { from: account_temp });
            } catch(error) {
                console.log(`         tx revert -> owner should not be 0x`.grey);
                errorThrown = true;
                ensureException(error);
            }
            assert.ok(errorThrown, message);
        });

        it("Should register the ticker before the generation of the security token", async () => {
            let tx = await I_STRProxied.registerTicker(account_temp, symbol, name, swarmHash, { from: account_temp });
            assert.equal(tx.logs[0].args._owner, account_temp, `Owner should be the ${account_temp}`);
            assert.equal(tx.logs[0].args._symbol, symbol, `Symbol should be ${symbol}`);
        });

        it("Should fail to register ticker due to the symbol length is 0", async() => {
            let errorThrown = false;
            try {
                await I_PolyToken.approve(I_STRProxied.address, initRegFee, { from: account_temp});
                let tx = await I_STRProxied.registerTicker(account_temp, "", name, swarmHash, { from: account_temp });
            } catch(error) {
                console.log(`         tx revert -> Symbol Length is 0`.grey);
                errorThrown = true;
                ensureException(error);
            }
            assert.ok(errorThrown, message);
        });

        it("Should fail to register ticker due to the symbol length is greater than 10", async() => {
            let errorThrown = false;
            try {
                await I_PolyToken.approve(I_STRProxied.address, initRegFee, { from: account_temp});
                let tx = await I_STRProxied.registerTicker(account_temp, "POLYMATHNET", name, swarmHash, { from: account_temp });
            } catch(error) {
                console.log(`         tx revert -> Symbol Length is greater than 10`.grey);
                errorThrown = true;
                ensureException(error);
            }
            assert.ok(errorThrown, message);
        });

        it("Should fail to register same symbol again", async() => {
            // Give POLY to token issuer
            await I_PolyToken.getTokens(initRegFee, token_owner);

            // Call registration function
            let errorThrown = false;
            try {
                await I_PolyToken.approve(I_STRProxied.address, initRegFee, { from: token_owner});
                let tx = await I_STRProxied.registerTicker(token_owner, symbol, name, swarmHash, { from: token_owner });
            } catch(error) {
                console.log(`         tx revert -> Symbol is already alloted to someone else`.grey);
                errorThrown = true;
                ensureException(error);
            }
            assert.ok(errorThrown, message);
        });

        it("Should successfully register pre registerd ticker if expiry is reached", async() => {
            await increaseTime(1300000);
            await I_PolyToken.approve(I_STRProxied.address, initRegFee, { from: token_owner});
            let tx = await I_STRProxied.registerTicker(token_owner, symbol, name, swarmHash, { from: token_owner });
            assert.equal(tx.logs[0].args._owner, token_owner, `Owner should be the ${token_owner}`);
            assert.equal(tx.logs[0].args._symbol, symbol, `Symbol should be ${symbol}`);
        });

        it("Should fail to register ticker if registration is paused", async() => {
            let errorThrown = false;
            try {
                await I_STRProxied.pause({ from: account_polymath});
                await I_PolyToken.approve(I_STRProxied.address, initRegFee, { from: token_owner});
                let tx = await I_STRProxied.registerTicker(token_owner, "AAA", name, swarmHash, { from: token_owner });
            } catch(error) {
                console.log(`         tx revert -> Registration is paused`.grey);
                errorThrown = true;
                ensureException(error);
            }
            assert.ok(errorThrown, message);
        });

        it("Should fail to pause if already paused", async() => {
            let errorThrown = false;
            try {
                await I_STRProxied.pause({ from: account_polymath});
            } catch(error) {
                console.log(`         tx revert -> Registration is already paused`.grey);
                errorThrown = true;
                ensureException(error);
            }
            assert.ok(errorThrown, message);
        });

        it("Should successfully register ticker if registration is unpaused", async() => {
            await I_STRProxied.unpause({ from: account_polymath});
            await I_PolyToken.approve(I_STRProxied.address, initRegFee, { from: token_owner});
            let tx = await I_STRProxied.registerTicker(token_owner, "AAA", name, swarmHash, { from: token_owner });
            assert.equal(tx.logs[0].args._owner, token_owner, `Owner should be the ${token_owner}`);
            assert.equal(tx.logs[0].args._symbol, "AAA", `Symbol should be AAA`);
        });

        it("Should fail to unpause if already unpaused", async() => {
            let errorThrown = false;
            try {
                await I_STRProxied.unpause({ from: account_polymath});
            } catch(error) {
                console.log(`         tx revert -> Registration is already unpaused`.grey);
                errorThrown = true;
                ensureException(error);
            }
            assert.ok(errorThrown, message);
        });
    });

    describe("Test cases for the expiry limit", async() => {

        it("Should fail to set the expiry limit because msg.sender is not owner", async() => {
            let errorThrown = false;
            try {
                let tx = await I_STRProxied.changeExpiryLimit(duration.days(10), {from: account_temp});
            } catch(error) {
                console.log(`         tx revert -> msg.sender is not owner`.grey);
                errorThrown = true;
                ensureException(error);
            }
            assert.ok(errorThrown, message);
        });

        it("Should successfully set the expiry limit", async() => {
            await I_STRProxied.changeExpiryLimit(duration.days(10), {from: account_polymath});
            assert.equal(
                (await I_STRProxied.getUintValues.call(web3.utils.soliditySha3("expiryLimit")))
                .toNumber(),
                duration.days(10),
                "Failed to change the expiry limit");
        });

        it("Should fail to set the expiry limit because new expiry limit is lesser than one day", async() => {
            let errorThrown = false;
            try {
                let tx = await I_STRProxied.changeExpiryLimit(duration.seconds(5000), {from: account_polymath});
            } catch(error) {
                console.log(`         tx revert -> New expiry limit is lesser than one day`.grey);
                errorThrown = true;
                ensureException(error);
            }
            assert.ok(errorThrown, message);
        });
    });

    describe("Test cases for the getTickerDetails", async() => {

        it("Should get the details of the symbol", async() => {
            let tx = await I_STRProxied.getTickerDetails.call(symbol);
            assert.equal(tx[0], token_owner, "Should equal to the rightful owner of the ticker");
            assert.equal(tx[2], name, `Name of the token should equal to ${name}`);
            assert.equal(
                web3.utils.toAscii(tx[3])
                .replace(/\u0000/g, ''),
                swarmHash
            );
            assert.equal(tx[4], false, "Status if the symbol should be undeployed -- false");
        });

        it("Should get the details of unregistered token", async() => {
            let tx = await I_STRProxied.getTickerDetails.call("TORO");
            assert.equal(tx[0], "0x0000000000000000000000000000000000000000", "Should be 0x as ticker is not exists in the registry");
            assert.equal(tx[2], "", "Should be an empty string");
            assert.equal(
                web3.utils.toAscii(tx[3])
                .replace(/\u0000/g, ''),
                ""
            );
            assert.equal(tx[4], false, "Status if the symbol should be undeployed -- false");
        });
    });

    describe("Generate SecurityToken", async() => {

        it("Should get the ticker details successfully and prove the data is not storing in to the logic contract", async() => {
            let data = await I_STRProxied.getTickerDetails(symbol, {from: token_owner});
            assert.equal(data[0], token_owner, "Token owner should be equal");
            assert.equal(data[2], name, "Name of the token should match with the registered symbol infor");
            assert.equal(data[4], false, "Token is not launched yet so it should return False");
            data = await I_SecurityTokenRegistry.getTickerDetails(symbol, {from:token_owner});
            console.log("This is the data from the original securityTokenRegistry contract");
            assert.equal(data[0], '0x0000000000000000000000000000000000000000', "Token owner should be 0x");
        })

        it("Should fail to generate new security token if fee not provided", async() => {
            let errorThrown = false;
            try {
                await I_PolyToken.approve(I_STRProxied.address, 0, { from: token_owner});
                let tx = await I_STRProxied.generateSecurityToken(name, symbol, tokenDetails, false, { from: token_owner, gas:60000000  });
            } catch(error) {
                console.log(`         tx revert -> POLY allowance not provided for registration fee`.grey);
                errorThrown = true;
                ensureException(error);
            }
            assert.ok(errorThrown, message);
        });

        it("Should fail to generate token if registration is paused", async() => {
            let errorThrown = false;
            try {
                await I_STRProxied.pause({ from: account_polymath});
                await I_PolyToken.approve(I_STRProxied.address, initRegFee, { from: token_owner});
                await I_STRProxied.generateSecurityToken(name, symbol, tokenDetails, false, { from: token_owner, gas:60000000  });
            } catch(error) {
                console.log(`         tx revert -> Registration is paused`.grey);
                errorThrown = true;
                ensureException(error);
            }
            assert.ok(errorThrown, message);
        });

        it("Should generate the new security token with the same symbol as registered above", async () => {
            await I_PolyToken.approve(I_STRProxied.address, initRegFee, { from: token_owner});
            let _blockNo = latestBlock();
            await I_STRProxied.unpause({ from: account_polymath});
            let tx = await I_STRProxied.generateSecurityToken(name, symbol, tokenDetails, false, { from: token_owner, gas:60000000  });

            // Verify the successful generation of the security token
            assert.equal(tx.logs[1].args._ticker, symbol, "SecurityToken doesn't get deployed");

            I_SecurityToken = SecurityToken.at(tx.logs[1].args._securityTokenAddress);

            const log = await promisifyLogWatch(I_SecurityToken.LogModuleAdded({from: _blockNo}), 1);

            // Verify that GeneralTrasnferManager module get added successfully or not
            assert.equal(log.args._type.toNumber(), transferManagerKey, `Should be equal to the ${transferManagerKey}`);
            assert.equal(
                web3.utils.toAscii(log.args._name)
                .replace(/\u0000/g, ''),
                "GeneralTransferManager"
            );
        });

    });

    describe("Generate SecurityToken v2", async() => {

        it("Should deploy the st version 2", async() => {
            // Step 7: Deploy the STFactory contract

            I_STFactory002 = await STFactory002.new(I_GeneralTransferManagerFactory.address, {from : account_polymath });

            assert.notEqual(
                I_STFactory002.address.valueOf(),
                "0x0000000000000000000000000000000000000000",
                "STFactory002 contract was not deployed",
            );
<<<<<<< HEAD
            await I_STRProxied.setProtocolVersion(I_STVersion002.address, "0.2.0", { from: account_polymath });
=======
            await I_SecurityTokenRegistry.setProtocolVersion(I_STFactory002.address, "0.2.0", { from: account_polymath });
>>>>>>> bb50297b

            assert.equal(
                web3.utils.toAscii(await I_STRProxied.getBytes32Values.call(web3.utils.soliditySha3("protocolVersion")))
                .replace(/\u0000/g, ''),
                "0.2.0"
            );
        });

        it("Should register the ticker before the generation of the security token", async () => {
            await I_PolyToken.approve(I_STRProxied.address, initRegFee, { from: token_owner});
            let tx = await I_STRProxied.registerTicker(token_owner, symbol2, name2, swarmHash, { from : token_owner });
            assert.equal(tx.logs[0].args._owner, token_owner, `Token owner should be ${token_owner}`);
            assert.equal(tx.logs[0].args._symbol, symbol2, `Symbol should be ${symbol2}`);
        });

        it("Should generate the new security token with version 2", async() => {
            await I_PolyToken.approve(I_STRProxied.address, initRegFee, { from: token_owner});
            let _blockNo = latestBlock();
            let tx = await I_STRProxied.generateSecurityToken(name2, symbol2, tokenDetails, false, { from: token_owner, gas:60000000  });

            // Verify the successful generation of the security token
            assert.equal(tx.logs[1].args._ticker, symbol2, "SecurityToken doesn't get deployed");

            I_SecurityToken002 = SecurityToken.at(tx.logs[1].args._securityTokenAddress);

            const log = await promisifyLogWatch(I_SecurityToken002.LogModuleAdded({from: _blockNo}), 1);
            // Verify that GeneralTransferManager module get added successfully or not
            assert.equal(log.args._type.toNumber(), transferManagerKey);
            assert.equal(
                web3.utils.toAscii(log.args._name)
                .replace(/\u0000/g, ''),
                "GeneralTransferManager"
            );
        });

    });

    describe("Deploy the new SecurityTokenRegistry", async() => {

        it("Should deploy the new SecurityTokenRegistry contract logic", async() => {
            I_SecurityTokenRegistryV2 = await SecurityTokenRegistryMock.new({ from: account_polymath });
            assert.notEqual(
                I_SecurityTokenRegistryV2.address.valueOf(),
                "0x0000000000000000000000000000000000000000",
                "SecurityTokenRegistry contract was not deployed",
            );
        });

        it("Should fail to upgrade the logic contract of the STRProxy", async() => {
            let errorThrown = false;
            await I_STRProxied.pause({from: account_polymath});
            try {
                await I_SecurityTokenRegistryProxy.upgradeTo("1.1.0", I_SecurityTokenRegistryV2.address, {from: account_temp});                
            } catch(error) {
                console.log(`         tx revert -> bad owner`.grey);
                errorThrown = true;
                ensureException(error);
            }
            assert.ok(errorThrown, message);
        })

        it("Should upgrade the logic contract into the STRProxy", async() =>{
            await I_SecurityTokenRegistryProxy.upgradeTo("1.1.0", I_SecurityTokenRegistryV2.address, {from: account_polymath});
            I_STRProxied = await SecurityTokenRegistry.at(I_SecurityTokenRegistryProxy.address);
            assert.isTrue(await I_STRProxied.getBoolValues.call(web3.utils.soliditySha3("paused")), "Paused value should be false");    
        });

        it("Should check the old data persist or not", async() => {
            let data = await I_STRProxied.getTickerDetails.call(symbol);
            assert.equal(data[0], token_owner, "Should be equal to the token owner address");
            assert.equal(data[2], name, "Should be equal to the name of the token that is provided earlier");
            assert.isTrue(data[4], "Token status should be deployed == true");
        });

        it("Should unpause the logic contract", async() => {
            await I_STRProxied.unpause({from: account_polymath});
            assert.isFalse(await I_STRProxied.getBoolValues.call(web3.utils.soliditySha3("paused")), "Paused value should be false");  
        });
    })

    describe("Generate custom tokens", async() => {

        it("Should fail if msg.sender is not polymath", async() => {
            let errorThrown = false;
            try {
                await I_STRProxied.addCustomSecurityToken("LOGAN", "LOG", account_temp, dummy_token, "I am custom ST", "Swarm hash", {from: account_delegate});
            } catch(error) {
                console.log(`         tx revert -> msg.sender is not polymath account`.grey);
                errorThrown = true;
                ensureException(error);
            }
            assert.ok(errorThrown, message);
        });

        it("Should fail if registration is paused", async() => {
            let errorThrown = false;
            try {
                await I_STRProxied.pause({ from: account_polymath});
                await I_STRProxied.addCustomSecurityToken("LOGAN", "LOG", account_temp, dummy_token, "I am custom ST", "Swarm hash", {from: account_polymath});
            } catch(error) {
                console.log(`         tx revert -> Registration is paused`.grey);
                errorThrown = true;
                ensureException(error);
            }
            assert.ok(errorThrown, message);
        });

        it("Should successfully generate token if registration is unpaused", async() => {
            await I_STRProxied.unpause({ from: account_polymath});
            let tx = await I_STRProxied.addCustomSecurityToken("LOGAN2", "LOG2", account_temp, dummy_token, "I am custom ST", "Swarm hash", {from: account_polymath});
            assert.equal(tx.logs[1].args._symbol, "LOG2", "Symbol should match with the registered symbol");
            assert.equal(tx.logs[1].args._securityToken, dummy_token,`Address of the SecurityToken should be matched with the input value of addCustomSecurityToken`);
            let symbolDetails = await I_STRProxied.getTickerDetails("LOG2");
            assert.equal(symbolDetails[0], account_temp, `Owner of the symbol should be ${account_temp}`);
            assert.equal(symbolDetails[2], "LOGAN2", `Name of the symbol should be LOGAN2`);
        });

        it("Should fail if ST address is 0 address", async() => {
            let errorThrown = false;
            try {
                await I_STRProxied.addCustomSecurityToken("LOGAN", "LOG", account_temp, 0, "I am custom ST", "Swarm hash", {from: account_polymath});
            } catch(error) {
                console.log(`         tx revert -> Security token address is 0`.grey);
                errorThrown = true;
                ensureException(error);
            }
            assert.ok(errorThrown, message);
        });

        it("Should fail if symbol or name of length 0", async() => {
            let errorThrown = false;
            try {
                await I_STRProxied.addCustomSecurityToken("", "", account_temp, dummy_token, "I am custom ST", "Swarm hash", {from: account_polymath});
            } catch(error) {
                console.log(`         tx revert -> Symbol and name of zero length`.grey);
                errorThrown = true;
                ensureException(error);
            }
            assert.ok(errorThrown, message);
        });

        it("Should fail if symbol is reserved", async() => {
            let errorThrown = false;
            try {
                await I_STRProxied.addCustomSecurityToken(name2, symbol2, account_temp, dummy_token, "I am custom ST", "Swarm hash", {from: account_polymath});
            } catch(error) {
                console.log(`         tx revert -> Symbol is already reserved`.grey);
                errorThrown = true;
                ensureException(error);
            }
            assert.ok(errorThrown, message);
        });

        it("Should successfully generate the custom token", async() => {
            let tx = await I_STRProxied.addCustomSecurityToken("LOGAN", "LOG", account_temp, dummy_token, "I am custom ST", "Swarm hash", {from: account_polymath});
            assert.equal(tx.logs[1].args._symbol, "LOG", "Symbol should match with the registered symbol");
            assert.equal(tx.logs[1].args._securityToken, dummy_token, `Address of the SecurityToken should be matched with the input value of addCustomSecurityToken`);
            let symbolDetails = await I_STRProxied.getTickerDetails("LOG");
            assert.equal(symbolDetails[0], account_temp, `Owner of the symbol should be ${account_temp}`);
            assert.equal(symbolDetails[2], "LOGAN", `Name of the symbol should be LOGAN`);
        });

    });

    describe("Generate SecurityToken v3", async() => {

        it("Should add the new custom token in the polymath network", async() => {
            await I_PolyToken.getTokens((10000 * Math.pow(10, 18)), account_temp);
            await I_PolyToken.approve(I_STRProxied.address, initRegFee, { from: account_temp});
            await I_STRProxied.registerTicker(account_temp, "CUST", "custom", "I am swram hash", {from: account_temp});
            let tx = await I_STRProxied.addCustomSecurityToken("custom", "CUST", account_temp, accounts[2], "I am custom ST", "I am swram hash", {from: account_polymath});
            assert.equal(tx.logs[0].args._symbol, "CUST", "Symbol should match with the registered symbol");
            assert.equal(tx.logs[0].args._securityToken, accounts[2], `Address of the SecurityToken should be matched with the input value of addCustomSecurityToken`);
            let symbolDetails = await I_STRProxied.getTickerDetails("CUST");
            assert.equal(symbolDetails[0], account_temp, `Owner of the symbol should be ${account_temp}`);
            assert.equal(symbolDetails[2], "custom", `Name of the symbol should be custom`);
        });

        it("Should deploy the st vesrion 3", async() => {
            // Step 7: Deploy the STFactory contract

            I_STFactory003 = await STFactory002.new(I_GeneralTransferManagerFactory.address, {from : account_polymath });

            assert.notEqual(
                I_STFactory003.address.valueOf(),
                "0x0000000000000000000000000000000000000000",
                "STFactory002 contract was not deployed",
            );
<<<<<<< HEAD
            await I_STRProxied.setProtocolVersion(I_STVersion003.address, "0.3.0", { from: account_polymath });
=======
            await I_SecurityTokenRegistry.setProtocolVersion(I_STFactory003.address, "0.3.0", { from: account_polymath });
>>>>>>> bb50297b

            assert.equal(
                web3.utils.toAscii(await I_STRProxied.getBytes32Values.call(web3.utils.soliditySha3("protocolVersion")))
                .replace(/\u0000/g, ''),
                "0.3.0"
            );
        });

        it("Should register the ticker before the generation of the security token", async () => {
            await I_PolyToken.approve(I_STRProxied.address, initRegFee, { from: token_owner});
            let tx = await I_STRProxied.registerTicker(token_owner, "DET3", name2, swarmHash, { from : token_owner });
            assert.equal(tx.logs[0].args._owner, token_owner);
            assert.equal(tx.logs[0].args._symbol, "DET3");
        });

        it("Should generate the new security token with version 3", async() => {
            await I_PolyToken.approve(I_STRProxied.address, initRegFee, { from: token_owner});
            let _blockNo = latestBlock();
            let tx = await I_STRProxied.generateSecurityToken(name2, "DET3", tokenDetails, false, { from: token_owner, gas:60000000  });

            // Verify the successful generation of the security token
            assert.equal(tx.logs[1].args._ticker, "DET3", "SecurityToken doesn't get deployed");

            I_SecurityToken002 = SecurityToken.at(tx.logs[1].args._securityTokenAddress);

            const log = await promisifyLogWatch(I_SecurityToken002.LogModuleAdded({from: _blockNo}), 1);


            // Verify that GeneralTransferManager module get added successfully or not
            assert.equal(log.args._type.toNumber(), transferManagerKey);
            assert.equal(
                web3.utils.toAscii(log.args._name)
                .replace(/\u0000/g, ''),
                "GeneralTransferManager"
            );
        });

    });

    describe("Attach modules automatically", async() => {

        it("Should intialize the auto attached modules", async () => {
            let moduleData = await I_SecurityToken.modules(transferManagerKey, 0);
            I_GeneralTransferManager = GeneralTransferManager.at(moduleData[1]);

            assert.notEqual(
             I_GeneralTransferManager.address.valueOf(),
             "0x0000000000000000000000000000000000000000",
             "GeneralTransferManager contract was not deployed",
            );

         });
    });

    describe("Test cases for getters", async() => {

        it("Should get the security token address", async() => {
           let address = await I_STRProxied.getSecurityTokenAddress.call("DET");
           assert.equal(address, I_SecurityToken.address);
        });

        it("Should get the security token data", async() => {
            let data = await I_STRProxied.getSecurityTokenData.call(I_SecurityToken.address);
            assert.equal(data[0], "DET");
            assert.equal(data[1], token_owner);
        });

    });

    describe("Test cases for IRegistry functionality", async() => {

        describe("Test cases for changeSecurityLaunchFee", async() => {

            it("Should successfully get the registration fee", async() => {
                let fee = await I_STRProxied.getUintValues.call(web3.utils.soliditySha3("stLaunchFee"));
                assert.equal(fee, initRegFee)
            });

            it("Should fail to change the registration fee if msg.sender not owner", async() => {
                let errorThrown = false;
                try {
                    let tx = await I_STRProxied.changeSecurityLaunchFee(400 * Math.pow(10, 18), { from: account_temp });
                } catch(error) {
                    console.log(`         tx revert -> Failed to change registrationFee`.grey);
                    errorThrown = true;
                    ensureException(error);
                }
                assert.ok(errorThrown, message);
            });

            it("Should successfully change the registration fee", async() => {
                await I_STRProxied.changeSecurityLaunchFee(400 * Math.pow(10, 18), { from: account_polymath });
                let fee = await I_STRProxied.getUintValues.call(web3.utils.soliditySha3("stLaunchFee"));
                assert.equal(fee, 400 * Math.pow(10, 18));
            });

        });

        describe("Test cases for reclaiming funds", async() => {

            it("Should successfully reclaim POLY tokens", async() => {
                I_PolyToken.transfer(I_STRProxied.address, web3.utils.toWei("1"), { from: token_owner });
                let bal1 = await I_PolyToken.balanceOf.call(account_polymath);
                await I_STRProxied.reclaimERC20(I_PolyToken.address);
                let bal2 = await I_PolyToken.balanceOf.call(account_polymath);
                assert.isAtLeast(bal2.dividedBy(new BigNumber(10).pow(18)).toNumber(), bal2.dividedBy(new BigNumber(10).pow(18)).toNumber());
            });

        });

        describe("Test cases for pausing the contract", async() => {

            it("Should fail to pause if msg.sender is not owner", async() => {
                let errorThrown = false;
                try {
                    await I_STRProxied.pause({ from: account_temp });
                } catch(error) {
                    console.log(`         tx revert -> msg.sender should be account_polymath`.grey);
                    errorThrown = true;
                    ensureException(error);
                }
                assert.ok(errorThrown, message);
            });

            it("Should successfully pause the contract", async() => {
                await I_STRProxied.pause({ from: account_polymath });
                let status = await I_STRProxied.getBoolValues.call(web3.utils.soliditySha3("paused"));
                assert.isOk(status);
            });

            it("Should fail to unpause if msg.sender is not owner", async() => {
                let errorThrown = false;
                try {
                    await I_STRProxied.unpause({ from: account_temp });
                } catch(error) {
                    console.log(`         tx revert -> msg.sender should be account_polymath`.grey);
                    errorThrown = true;
                    ensureException(error);
                }
                assert.ok(errorThrown, message);
            });

            it("Should successfully unpause the contract", async() => {
                await I_STRProxied.unpause({ from: account_polymath });
                let status = await I_STRProxied.getBoolValues.call(web3.utils.soliditySha3("paused"));
                assert.isNotOk(status);
            });

        });

    });

});<|MERGE_RESOLUTION|>--- conflicted
+++ resolved
@@ -9,16 +9,9 @@
 const SecurityToken = artifacts.require('./SecurityToken.sol');
 const SecurityTokenRegistryProxy = artifacts.require('./SecurityTokenRegistryProxy.sol');
 const SecurityTokenRegistry = artifacts.require('./SecurityTokenRegistry.sol');
-<<<<<<< HEAD
 const SecurityTokenRegistryMock = artifacts.require('./SecurityTokenRegistryMock.sol');
 const STVersion = artifacts.require('./STVersionProxy001.sol');
 const STVersion002 = artifacts.require('./STVersionProxy002.sol');
-=======
-const TickerRegistry = artifacts.require('./TickerRegistry.sol');
-const FeatureRegistry = artifacts.require('./FeatureRegistry.sol');
-const STFactory = artifacts.require('./STFactory.sol');
-const STFactory002 = artifacts.require('./STFactory.sol');
->>>>>>> bb50297b
 const GeneralPermissionManagerFactory = artifacts.require('./GeneralPermissionManagerFactory.sol');
 const GeneralTransferManagerFactory = artifacts.require('./GeneralTransferManagerFactory.sol');
 const GeneralTransferManager = artifacts.require('./GeneralTransferManager');
@@ -62,14 +55,9 @@
     let I_TickerRegistry;
     let I_FeatureRegistry;
     let I_SecurityTokenRegistry;
-<<<<<<< HEAD
     let I_SecurityTokenRegistryV2;
     let I_DummySTOFactory;
     let I_STVersion;
-=======
-    let I_TestSTOFactory;
-    let I_STFactory;
->>>>>>> bb50297b
     let I_SecurityToken;
     let I_DummySTO;
     let I_PolyToken;
@@ -213,22 +201,7 @@
         await I_ModuleRegistry.registerModule(I_GeneralPermissionManagerFactory.address, { from: account_polymath });
         await I_ModuleRegistry.verifyModule(I_GeneralPermissionManagerFactory.address, true, { from: account_polymath });
 
-<<<<<<< HEAD
         // Step 6: Deploy the STversionProxy contract
-=======
-        // Step 5: Deploy the TickerRegistry
-
-        I_TickerRegistry = await TickerRegistry.new(I_PolymathRegistry.address, initRegFee, { from: account_polymath });
-        await I_PolymathRegistry.changeAddress("TickerRegistry", I_TickerRegistry.address, {from: account_polymath});
-
-        assert.notEqual(
-            I_TickerRegistry.address.valueOf(),
-            "0x0000000000000000000000000000000000000000",
-            "TickerRegistry contract was not deployed",
-        );
-
-        // Step 6: Deploy the STFactory contract
->>>>>>> bb50297b
 
         I_STFactory = await STFactory.new(I_GeneralTransferManagerFactory.address, {from : account_polymath });
 
@@ -253,17 +226,7 @@
 
         // Step 9: Deploy the SecurityTokenRegistry
 
-<<<<<<< HEAD
         I_SecurityTokenRegistry = await SecurityTokenRegistry.new({from: account_polymath });
-=======
-        I_SecurityTokenRegistry = await SecurityTokenRegistry.new(
-            I_PolymathRegistry.address,
-            I_STFactory.address,
-            initRegFee,
-            {
-                from: account_polymath
-            });
->>>>>>> bb50297b
         await I_PolymathRegistry.changeAddress("SecurityTokenRegistry", I_SecurityTokenRegistry.address, {from: account_polymath});
 
         assert.notEqual(
@@ -272,7 +235,6 @@
             "SecurityTokenRegistry contract was not deployed",
         );
 
-<<<<<<< HEAD
          // Step 10: update the registries addresses from the PolymathRegistry contract
          await I_ModuleRegistry.updateFromRegistry({from: account_polymath});
          I_SecurityTokenRegistryProxy = await SecurityTokenRegistryProxy.new({from: account_polymath});
@@ -289,43 +251,6 @@
             DummySTOFactory: ${I_DummySTOFactory.address}\n
             STVersionProxy_001: ${I_STVersion.address}\n
             SecurityTokenRegistry: ${I_SecurityTokenRegistry.address}\n
-=======
-        // Step 10: Deploy the FeatureRegistry
-
-        I_FeatureRegistry = await FeatureRegistry.new(
-            I_PolymathRegistry.address,
-            {
-                from: account_polymath
-            });
-        await I_PolymathRegistry.changeAddress("FeatureRegistry", I_FeatureRegistry.address, {from: account_polymath});
-
-        assert.notEqual(
-            I_FeatureRegistry.address.valueOf(),
-            "0x0000000000000000000000000000000000000000",
-            "FeatureRegistry contract was not deployed",
-        );
-
-        // Step 11: update the registries addresses from the PolymathRegistry contract
-        await I_SecurityTokenRegistry.updateFromRegistry({from: account_polymath});
-        await I_ModuleRegistry.updateFromRegistry({from: account_polymath});
-        await I_TickerRegistry.updateFromRegistry({from: account_polymath});
-
-        // Printing all the contract addresses
-        console.log(`
-        --------------------- Polymath Network Smart Contracts: ---------------------
-        PolymathRegistry:                  ${PolymathRegistry.address}
-        TickerRegistry:                    ${TickerRegistry.address}
-        SecurityTokenRegistry:             ${SecurityTokenRegistry.address}
-        ModuleRegistry:                    ${ModuleRegistry.address}
-        FeatureRegistry:                   ${FeatureRegistry.address}
-
-        STFactory:                         ${STFactory.address}
-        GeneralTransferManagerFactory:     ${GeneralTransferManagerFactory.address}
-        GeneralPermissionManagerFactory:   ${GeneralPermissionManagerFactory.address}
-
-        TestSTOFactory:                    ${I_TestSTOFactory.address}
-        -----------------------------------------------------------------------------
->>>>>>> bb50297b
         `);
     });
 
@@ -605,11 +530,7 @@
                 "0x0000000000000000000000000000000000000000",
                 "STFactory002 contract was not deployed",
             );
-<<<<<<< HEAD
             await I_STRProxied.setProtocolVersion(I_STVersion002.address, "0.2.0", { from: account_polymath });
-=======
-            await I_SecurityTokenRegistry.setProtocolVersion(I_STFactory002.address, "0.2.0", { from: account_polymath });
->>>>>>> bb50297b
 
             assert.equal(
                 web3.utils.toAscii(await I_STRProxied.getBytes32Values.call(web3.utils.soliditySha3("protocolVersion")))
@@ -798,11 +719,7 @@
                 "0x0000000000000000000000000000000000000000",
                 "STFactory002 contract was not deployed",
             );
-<<<<<<< HEAD
             await I_STRProxied.setProtocolVersion(I_STVersion003.address, "0.3.0", { from: account_polymath });
-=======
-            await I_SecurityTokenRegistry.setProtocolVersion(I_STFactory003.address, "0.3.0", { from: account_polymath });
->>>>>>> bb50297b
 
             assert.equal(
                 web3.utils.toAscii(await I_STRProxied.getBytes32Values.call(web3.utils.soliditySha3("protocolVersion")))
