<<<<<<< HEAD
// import latestTime from './helpers/latestTime';
// import { duration, ensureException } from './helpers/utils';
// import takeSnapshot, { increaseTime, revertToSnapshot } from './helpers/time';

// const CappedSTOFactory = artifacts.require('./CappedSTOFactory.sol');
// const CappedSTO = artifacts.require('./CappedSTO.sol');
// const ModuleRegistry = artifacts.require('./ModuleRegistry.sol');
// const SecurityToken = artifacts.require('./SecurityToken.sol');
// const SecurityTokenRegistry = artifacts.require('./SecurityTokenRegistry.sol');
// const TickerRegistry = artifacts.require('./TickerRegistry.sol');
// const STVersion = artifacts.require('./STVersionProxy_001.sol');
// const GeneralPermissionManagerFactory = artifacts.require('./GeneralPermissionManagerFactory.sol');
// const GeneralTransferManagerFactory = artifacts.require('./GeneralTransferManagerFactory.sol');
// const GeneralTransferManager = artifacts.require('./GeneralTransferManager');
// const GeneralPermissionManager = artifacts.require('./GeneralPermissionManager');
// const PolyToken = artifacts.require('./PolyToken.sol');
// const PolyTokenFaucet = artifacts.require('./helpers/contracts/PolyTokenFaucet.sol');

// const Web3 = require('web3');
// const BigNumber = require('bignumber.js');
// const web3 = new Web3(new Web3.providers.HttpProvider("http://localhost:8545")) // Hardcoded development port


// contract('SecurityToken', accounts => {


//     // Accounts Variable declaration
//     let account_polymath;
//     let account_investor1;
//     let account_issuer;
//     let token_owner;
//     let account_investor2;
//     let account_fundsReceiver;
//     let account_delegate;
//     let account_temp;

//     let balanceOfReceiver;
//     // investor Details
//     let fromTime = latestTime();
//     let toTime = latestTime() + duration.days(100);
=======
import latestTime from './helpers/latestTime';
import { duration, ensureException } from './helpers/utils';
import takeSnapshot, { increaseTime, revertToSnapshot } from './helpers/time';

const CappedSTOFactory = artifacts.require('./CappedSTOFactory.sol');
const CappedSTO = artifacts.require('./CappedSTO.sol');
const ModuleRegistry = artifacts.require('./ModuleRegistry.sol');
const SecurityToken = artifacts.require('./SecurityToken.sol');
const SecurityTokenRegistry = artifacts.require('./SecurityTokenRegistry.sol');
const TickerRegistry = artifacts.require('./TickerRegistry.sol');
const STVersion = artifacts.require('./STVersionProxy001.sol');
const GeneralPermissionManagerFactory = artifacts.require('./GeneralPermissionManagerFactory.sol');
const GeneralTransferManagerFactory = artifacts.require('./GeneralTransferManagerFactory.sol');
const GeneralTransferManager = artifacts.require('./GeneralTransferManager');
const GeneralPermissionManager = artifacts.require('./GeneralPermissionManager');
const PolyToken = artifacts.require('./PolyToken.sol');
const PolyTokenFaucet = artifacts.require('./helpers/contracts/PolyTokenFaucet.sol');

const Web3 = require('web3');
const BigNumber = require('bignumber.js');
const web3 = new Web3(new Web3.providers.HttpProvider("http://localhost:8545")) // Hardcoded development port


contract('SecurityToken', accounts => {


    // Accounts Variable declaration
    let account_polymath;
    let account_investor1;
    let account_issuer;
    let token_owner;
    let account_investor2;
    let account_fundsReceiver;
    let account_delegate;
    let account_temp;

    let balanceOfReceiver;
    // investor Details
    let fromTime = latestTime();
    let toTime = latestTime() + duration.days(15);
>>>>>>> ea6e4d02
    
//     let ID_snap;
//     const message = "Transaction Should Fail!!";

//     // Contract Instance Declaration
//     let I_GeneralPermissionManagerFactory;
//     let I_GeneralTransferManagerFactory;
//     let I_GeneralPermissionManager;
//     let I_GeneralTransferManager;
//     let I_ModuleRegistry;
//     let I_TickerRegistry;
//     let I_SecurityTokenRegistry;
//     let I_CappedSTOFactory;
//     let I_STVersion;
//     let I_SecurityToken;
//     let I_CappedSTO;
//     let I_PolyToken;
//     let I_PolyFaucet;

//     // SecurityToken Details (Launched ST on the behalf of the issuer)
//     const name = "Demo Token";
//     const symbol = "DET";
//     const tokenDetails = "This is equity type of issuance";
//     const decimals = 18;

//     // Module key
//     const permissionManagerKey = 1;
//     const transferManagerKey = 2;
//     const stoKey = 3;
//     const budget = 0;

//     // delagate details
//     const delegateDetails = "I am delegate ..";
//     const TM_Perm = 'FLAGS';
//     const TM_Perm_Whitelist = 'WHITELIST';

//     // Capped STO details
//     let startTime;
//     let endTime;
//     const cap = new BigNumber(10000).times(new BigNumber(10).pow(18));
//     const rate = 1000;
//     const fundRaiseType = 0;
//     const functionSignature = {
//         name: 'configure',
//         type: 'function',
//         inputs: [{
//             type: 'uint256',
//             name: '_startTime'
//         },{
//             type: 'uint256',
//             name: '_endTime'
//         },{
//             type: 'uint256',
//             name: '_cap'
//         },{
//             type: 'uint256',
//             name: '_rate'
//         },{
//             type: 'uint8',
//             name: '_fundRaiseType',
//         },{
//             type: 'address',
//             name: '_polyToken'
//         },{
//             type: 'address',
//             name: '_fundsReceiver'
//         }
//         ]
//     };

//     before(async() => {
//         // Accounts setup
//         account_polymath = accounts[0];
//         account_issuer = accounts[1];
//         account_investor1 = accounts[9];
//         account_investor2 = accounts[6];
//         account_fundsReceiver = accounts[4];
//         account_delegate = accounts[5];
//         account_temp = accounts[8];
//         token_owner = account_issuer;
      
//         // ----------- POLYMATH NETWORK Configuration ------------

//         // STEP 1: Deploy the ModuleRegistry

//         I_ModuleRegistry = await ModuleRegistry.new({from:account_polymath});

//         assert.notEqual(
//             I_ModuleRegistry.address.valueOf(),
//             "0x0000000000000000000000000000000000000000",
//             "ModuleRegistry contract was not deployed"
//         );

//         // STEP 2: Deploy the GeneralTransferManagerFactory

//         I_GeneralTransferManagerFactory = await GeneralTransferManagerFactory.new({from:account_polymath});

//         assert.notEqual(
//             I_GeneralTransferManagerFactory.address.valueOf(),
//             "0x0000000000000000000000000000000000000000",
//             "GeneralTransferManagerFactory contract was not deployed"
//         );

//         // STEP 3: Deploy the GeneralDelegateManagerFactory

//         I_GeneralPermissionManagerFactory = await GeneralPermissionManagerFactory.new({from:account_polymath});

//         assert.notEqual(
//             I_GeneralPermissionManagerFactory.address.valueOf(),
//             "0x0000000000000000000000000000000000000000",
//             "GeneralDelegateManagerFactory contract was not deployed"
//         );

//         // STEP 4: Deploy the CappedSTOFactory

//         I_CappedSTOFactory = await CappedSTOFactory.new({ from: token_owner });

//         assert.notEqual(
//             I_CappedSTOFactory.address.valueOf(),
//             "0x0000000000000000000000000000000000000000",
//             "CappedSTOFactory contract was not deployed"
//         );

//         // STEP 5: Register the Modules with the ModuleRegistry contract

//         // (A) :  Register the GeneralTransferManagerFactory
//         await I_ModuleRegistry.registerModule(I_GeneralTransferManagerFactory.address, { from: account_polymath });
//         await I_ModuleRegistry.verifyModule(I_GeneralTransferManagerFactory.address, true, { from: account_polymath });

//         // (B) :  Register the GeneralDelegateManagerFactory
//         await I_ModuleRegistry.registerModule(I_GeneralPermissionManagerFactory.address, { from: account_polymath });
//         await I_ModuleRegistry.verifyModule(I_GeneralPermissionManagerFactory.address, true, { from: account_polymath });

//         // (C) : Register the STOFactory
//         await I_ModuleRegistry.registerModule(I_CappedSTOFactory.address, { from: token_owner });

//         // Step 6: Deploy the TickerRegistry

//         I_TickerRegistry = await TickerRegistry.new({ from: account_polymath });

//         assert.notEqual(
//             I_TickerRegistry.address.valueOf(),
//             "0x0000000000000000000000000000000000000000",
//             "TickerRegistry contract was not deployed",
//         );

//         // Step 7: Deploy the STversionProxy contract

<<<<<<< HEAD
//         I_STVersion = await STVersion.new(I_GeneralTransferManagerFactory.address, I_GeneralPermissionManagerFactory.address, {from : account_polymath });

//         assert.notEqual(
//             I_STVersion.address.valueOf(),
//             "0x0000000000000000000000000000000000000000",
//             "STVersion contract was not deployed",
//         );

//         // Step ANY: Deploy the Polytoken Contract
//          I_PolyToken = await PolyToken.new();

//         // Step 8: Deploy the SecurityTokenRegistry

//         I_SecurityTokenRegistry = await SecurityTokenRegistry.new(
//             I_PolyToken.address,
//             I_ModuleRegistry.address,
//             I_TickerRegistry.address,
//             I_STVersion.address,
//             {
//                 from: account_polymath
//             });

//         assert.notEqual(
//             I_SecurityTokenRegistry.address.valueOf(),
//             "0x0000000000000000000000000000000000000000",
//             "SecurityTokenRegistry contract was not deployed",
//         );

//         // Step 8: Set the STR in TickerRegistry
//         await I_TickerRegistry.setTokenRegistry(I_SecurityTokenRegistry.address, {from: account_polymath});
//         await I_ModuleRegistry.setTokenRegistry(I_SecurityTokenRegistry.address, {from: account_polymath});

//         // Step 9: Deploy the token Faucet
//         I_PolyFaucet = await PolyTokenFaucet.new();

//         // Printing all the contract addresses
//         console.log(`\nPolymath Network Smart Contracts Deployed:\n
//             ModuleRegistry: ${I_ModuleRegistry.address}\n
//             GeneralTransferManagerFactory: ${I_GeneralTransferManagerFactory.address}\n
//             GeneralPermissionManagerFactory: ${I_GeneralPermissionManagerFactory.address}\n
//             CappedSTOFactory: ${I_CappedSTOFactory.address}\n
//             TickerRegistry: ${I_TickerRegistry.address}\n
//             STVersionProxy_001: ${I_STVersion.address}\n
//             SecurityTokenRegistry: ${I_SecurityTokenRegistry.address}\n
//         `);
//     });

//     describe("Generate the SecurityToken", async() => {

//         it("Should register the ticker before the generation of the security token", async () => {
//             let tx = await I_TickerRegistry.registerTicker(symbol, name, { from : token_owner });
//             assert.equal(tx.logs[0].args._owner, token_owner);
//             assert.equal(tx.logs[0].args._symbol, symbol);
//         });

//         it("Should generate the new security token with the same symbol as registered above", async () => {
//             let tx = await I_SecurityTokenRegistry.generateSecurityToken(name, symbol, decimals, tokenDetails, { from: token_owner });

//             // Verify the successful generation of the security token
//             assert.equal(tx.logs[1].args._ticker, symbol, "SecurityToken doesn't get deployed");

//             I_SecurityToken = SecurityToken.at(tx.logs[1].args._securityTokenAddress);

//             const LogAddModule = await I_SecurityToken.allEvents();
//             const log = await new Promise(function(resolve, reject) {
//                 LogAddModule.watch(function(error, log){ resolve(log);});
//             });

//             // Verify that GeneralPermissionManager module get added successfully or not
//             assert.equal(log.args._type.toNumber(), permissionManagerKey);
//             assert.equal(
//                 web3.utils.toAscii(log.args._name)
//                 .replace(/\u0000/g, ''),
//                 "GeneralPermissionManager"
//             );
//             LogAddModule.stopWatching();
//         });

//         it("Should intialize the auto attached modules", async () => {
//         let moduleData = await I_SecurityToken.modules(transferManagerKey, 0);
//         I_GeneralTransferManager = GeneralTransferManager.at(moduleData[1]);

//             assert.notEqual(
//                 I_GeneralTransferManager.address.valueOf(),
//                 "0x0000000000000000000000000000000000000000",
//                 "GeneralTransferManager contract was not deployed",
//             );

//             moduleData = await I_SecurityToken.modules(permissionManagerKey, 0);
//             I_GeneralPermissionManager = GeneralPermissionManager.at(moduleData[1]);

//             assert.notEqual(
//                 I_GeneralPermissionManager.address.valueOf(),
//                 "0x0000000000000000000000000000000000000000",
//                 "GeneralDelegateManager contract was not deployed",
//             );
//         });

//         it("Should successfully attach the STO factory with the security token", async () => {
//             startTime = latestTime() + duration.seconds(5000);
//             endTime = startTime + duration.days(30);
//             let bytesSTO = web3.eth.abi.encodeFunctionCall(functionSignature, [startTime, endTime, cap, rate, fundRaiseType, I_PolyToken.address, account_fundsReceiver]);
=======
        I_STVersion = await STVersion.new(I_GeneralTransferManagerFactory.address, I_GeneralPermissionManagerFactory.address, {from : account_polymath });

        assert.notEqual(
            I_STVersion.address.valueOf(),
            "0x0000000000000000000000000000000000000000",
            "STVersion contract was not deployed",
        );

        // Step ANY: Deploy the Polytoken Contract
         I_PolyToken = await PolyToken.new();

        // Step 8: Deploy the SecurityTokenRegistry

        I_SecurityTokenRegistry = await SecurityTokenRegistry.new(
            I_PolyToken.address,
            I_ModuleRegistry.address,
            I_TickerRegistry.address,
            I_STVersion.address,
            {
                from: account_polymath
            });

        assert.notEqual(
            I_SecurityTokenRegistry.address.valueOf(),
            "0x0000000000000000000000000000000000000000",
            "SecurityTokenRegistry contract was not deployed",
        );

        // Step 8: Set the STR in TickerRegistry
        await I_TickerRegistry.setTokenRegistry(I_SecurityTokenRegistry.address, {from: account_polymath});
        await I_ModuleRegistry.setTokenRegistry(I_SecurityTokenRegistry.address, {from: account_polymath});

        // Step 9: Deploy the token Faucet
        I_PolyFaucet = await PolyTokenFaucet.new();

        // Printing all the contract addresses
        console.log(`\nPolymath Network Smart Contracts Deployed:\n
            ModuleRegistry: ${I_ModuleRegistry.address}\n
            GeneralTransferManagerFactory: ${I_GeneralTransferManagerFactory.address}\n
            GeneralPermissionManagerFactory: ${I_GeneralPermissionManagerFactory.address}\n
            CappedSTOFactory: ${I_CappedSTOFactory.address}\n
            TickerRegistry: ${I_TickerRegistry.address}\n
            STVersionProxy_001: ${I_STVersion.address}\n
            SecurityTokenRegistry: ${I_SecurityTokenRegistry.address}\n
        `);
    });

    describe("Generate the SecurityToken", async() => {

        it("Should register the ticker before the generation of the security token", async () => {
            let tx = await I_TickerRegistry.registerTicker(token_owner, symbol, name, { from : token_owner });
            assert.equal(tx.logs[0].args._owner, token_owner);
            assert.equal(tx.logs[0].args._symbol, symbol);
        });

        it("Should generate the new security token with the same symbol as registered above", async () => {
            let tx = await I_SecurityTokenRegistry.generateSecurityToken(name, symbol, decimals, tokenDetails, { from: token_owner });

            // Verify the successful generation of the security token
            assert.equal(tx.logs[1].args._ticker, symbol, "SecurityToken doesn't get deployed");

            I_SecurityToken = SecurityToken.at(tx.logs[1].args._securityTokenAddress);

            const LogAddModule = await I_SecurityToken.allEvents();
            const log = await new Promise(function(resolve, reject) {
                LogAddModule.watch(function(error, log){ resolve(log);});
            });

            // Verify that GeneralPermissionManager module get added successfully or not
            assert.equal(log.args._type.toNumber(), permissionManagerKey);
            assert.equal(
                web3.utils.toAscii(log.args._name)
                .replace(/\u0000/g, ''),
                "GeneralPermissionManager"
            );
            LogAddModule.stopWatching();
        });

        it("Should intialize the auto attached modules", async () => {
        let moduleData = await I_SecurityToken.modules(transferManagerKey, 0);
        I_GeneralTransferManager = GeneralTransferManager.at(moduleData[1]);

            assert.notEqual(
                I_GeneralTransferManager.address.valueOf(),
                "0x0000000000000000000000000000000000000000",
                "GeneralTransferManager contract was not deployed",
            );

            moduleData = await I_SecurityToken.modules(permissionManagerKey, 0);
            I_GeneralPermissionManager = GeneralPermissionManager.at(moduleData[1]);

            assert.notEqual(
                I_GeneralPermissionManager.address.valueOf(),
                "0x0000000000000000000000000000000000000000",
                "GeneralDelegateManager contract was not deployed",
            );
        });

        it("Should successfully attach the STO factory with the security token", async () => {
            startTime = latestTime() + duration.seconds(5000);
            endTime = startTime + duration.days(30);
            let bytesSTO = web3.eth.abi.encodeFunctionCall(functionSignature, [startTime, endTime, cap, rate, fundRaiseType, I_PolyToken.address, account_fundsReceiver]);
>>>>>>> ea6e4d02
            
//             const tx = await I_SecurityToken.addModule(I_CappedSTOFactory.address, bytesSTO, 0, 0, false, { from: token_owner, gas: 5000000 });

//             assert.equal(tx.logs[2].args._type, stoKey, "CappedSTO doesn't get deployed");
//             assert.equal(
//                 web3.utils.toAscii(tx.logs[2].args._name)
//                 .replace(/\u0000/g, ''),
//                 "CappedSTO",
//                 "CappedSTOFactory module was not added"
//             );
//             I_CappedSTO = CappedSTO.at(tx.logs[2].args._module);
//         });
//     });

//     describe("Module related functions", async() => {
//         it("Should get the modules of the securityToken", async () => {
//             let moduleData = await I_SecurityToken.getModule.call(stoKey, 0);
//             assert.equal(web3.utils.toAscii(moduleData[0]).replace(/\u0000/g, ''), "CappedSTO");
//             assert.equal(moduleData[1], I_CappedSTO.address);
//             assert.isFalse(moduleData[2]);
//         });

//         it("Should fails in removing the module from the securityToken", async() => {
//             let errorThrown = false;
//             try {
//                 await I_SecurityToken.removeModule(stoKey, 0, { from : token_owner });
//             } catch (error) {
//                 console.log(`Test case passed by restricting the removal of non replacable module`);
//                 errorThrown = true;
//                 ensureException(error);
//             }
//             assert.ok(errorThrown, message);
//         });

//         it("Should successfully remove the general transfer manager module from the securityToken -- fails msg.sender should be Owner", async() => {
//             let errorThrown = false;
//             try {
//                 let tx = await I_SecurityToken.removeModule(transferManagerKey, 0, { from : account_temp });
//             } catch (error) {
//                 console.log(`Test Case passed by restricting the unknown account to call removeModule of the securityToken`);
//                 errorThrown = true;
//                 ensureException(error);
//             }
//             assert.ok(errorThrown, message);
//         });

//         it("Should successfully remove the general transfer manager module from the securityToken", async() => {
//             let key = await takeSnapshot();
//             let tx = await I_SecurityToken.removeModule(transferManagerKey, 0, { from : token_owner });
//             assert.equal(tx.logs[0].args._type, transferManagerKey);
//             assert.equal(tx.logs[0].args._module, I_GeneralTransferManager.address);            
//             await revertToSnapshot(key);
//         });

//         it("Should verify the revertion of snapshot works properly", async() => {
//             let moduleData = await I_SecurityToken.getModule.call(transferManagerKey, 0);
//             assert.equal(web3.utils.toAscii(moduleData[0]).replace(/\u0000/g, ''), "GeneralTransferManager");
//             assert.equal(moduleData[1], I_GeneralTransferManager.address);
//             assert.isTrue(moduleData[2]);
//         });

//         it("Should change the budget of the module", async() => {
//            let tx = await I_SecurityToken.changeModuleBudget(stoKey, 0, (100 * Math.pow(10, 18)),{ from : token_owner});
//            assert.equal(tx.logs[1].args._moduleType, stoKey);
//            assert.equal(tx.logs[1].args._module, I_CappedSTO.address);
//            assert.equal(tx.logs[1].args._budget.dividedBy(new BigNumber(10).pow(18)).toNumber(), 100);
//         });
//     });

//     describe("General Transfer manager Related test cases", async () => {

//             it("Should Buy the tokens", async() => {
//                 balanceOfReceiver = await web3.eth.getBalance(account_fundsReceiver);
//                 // Add the Investor in to the whitelist
    
//                 let tx = await I_GeneralTransferManager.modifyWhitelist(
//                     account_investor1,
//                     fromTime,
//                     toTime,
//                     {
//                         from: account_issuer,
//                         gas: 500000
//                     });
    
//                 assert.equal(tx.logs[0].args._investor, account_investor1, "Failed in adding the investor in whitelist");
    
//                 // Jump time
//                 await increaseTime(5000);
//                 // Fallback transaction
//                 await web3.eth.sendTransaction({
//                     from: account_investor1,
//                     to: I_CappedSTO.address,
//                     gas: 210000,
//                     value: web3.utils.toWei('1', 'ether')
//                     });
    
//                 assert.equal(
//                     (await I_CappedSTO.fundsRaised.call())
//                     .dividedBy(new BigNumber(10).pow(18))
//                     .toNumber(),
//                     1
//                 );
    
//                 assert.equal(await I_CappedSTO.getNumberInvestors.call(), 1);
    
//                 assert.equal(
//                     (await I_SecurityToken.balanceOf(account_investor1))
//                     .dividedBy(new BigNumber(10).pow(18))
//                     .toNumber(),
//                     1000
//                 );
//             });

//             it("Should Fail in transferring the token from one whitelist investor 1 to non whitelist investor 2", async() => {
//                 let errorThrown = false;
//                 try {
//                     await I_SecurityToken.transfer(account_investor2, (10 *  Math.pow(10, 18)), { from : account_investor1});
//                 } catch(error) {
//                     console.log(`Test case pass. Tx failed because investor 2 is not in the whitelist`);
//                     errorThrown = true;
//                     ensureException(error);
//                 }
//                 assert.ok(errorThrown, message);
//             });   

//             it("Should fail to provide the permission to the delegate to change the transfer bools", async () => {
//                 let errorThrown = false;
//                 // Add permission to the deletgate (A regesteration process)
//                 try {
//                     await I_GeneralPermissionManager.addPermission(account_delegate, delegateDetails, { from: account_temp });
//                 } catch (error) {
//                     console.log(`${account_temp} doesn't have permissions to register the delegate`);
//                     errorThrown = true;
//                     ensureException(error);
//                 }
//                 assert.ok(errorThrown, message);
//             });

//             it("Should provide the permission to the delegate to change the transfer bools", async () => {
//                 // Add permission to the deletgate (A regesteration process)
//                 await I_GeneralPermissionManager.addPermission(account_delegate, delegateDetails, { from: token_owner});
//                 // Providing the permission to the delegate
//                 await I_GeneralPermissionManager.changePermission(account_delegate, I_GeneralTransferManager.address, TM_Perm, true, { from: token_owner });

//                 assert.isTrue(await I_GeneralPermissionManager.checkPermission(account_delegate, I_GeneralTransferManager.address, TM_Perm));
//             });


//             it("Should fail to activate the bool allowAllTransfer", async() => {
//                 let errorThrown = false;
//                 try {
//                     let tx = await I_GeneralTransferManager.changeAllowAllTransfers(true, { from : account_temp });
//                 } catch (error) {
//                     console.log(`${account_temp} doesn't have permissions to activate the bool allowAllTransfer`);
//                     errorThrown = true;
//                     ensureException(error);
//                 }
//                 assert.ok(errorThrown, message);
//             });

//             it("Should activate the bool allowAllTransfer", async() => {
//                 ID_snap = await takeSnapshot();
//                 let tx = await I_GeneralTransferManager.changeAllowAllTransfers(true, { from : account_delegate });

//                 assert.isTrue(tx.logs[0].args._allowAllTransfers, "AllowTransfer variable is not successfully updated");
//             });

//             it("Should transfer from whitelist investor to non-whitelist investor in first tx and in 2nd tx non-whitelist to non-whitelist transfer", async() => {
//                 await I_SecurityToken.transfer(accounts[7], (10 *  Math.pow(10, 18)), { from : account_investor1});

//                 assert.equal(
//                     (await I_SecurityToken.balanceOf(accounts[7]))
//                     .dividedBy(new BigNumber(10).pow(18)).toNumber(),
//                     10,
//                     "Transfer doesn't take place properly"
//                 );

//                 await I_SecurityToken.transfer(account_temp, (5 *  Math.pow(10, 18)), { from : accounts[7]});

//                 assert.equal(
//                     (await I_SecurityToken.balanceOf(account_temp))
//                     .dividedBy(new BigNumber(10).pow(18)).toNumber(),
//                     5,
//                     "Transfer doesn't take place properly"
//                 );
//                 await revertToSnapshot(ID_snap);
//             });

//             it("Should bool allowAllTransfer value is false", async() => {
//                 assert.isFalse(await I_GeneralTransferManager.allowAllTransfers.call(), "reverting of snapshot doesn't works properly");
//             });

//             it("Should change the bool allowAllWhitelistTransfers to true", async () => {
//                 ID_snap = await takeSnapshot();
//                 let tx = await I_GeneralTransferManager.changeAllowAllWhitelistTransfers(true, { from : account_delegate });

//                 assert.isTrue(tx.logs[0].args._allowAllWhitelistTransfers, "allowAllWhitelistTransfers variable is not successfully updated");
//             });

//             it("Should transfer from whitelist investor1 to whitelist investor 2", async() => {
//                 let tx = await I_GeneralTransferManager.modifyWhitelist(
//                     account_investor2,
//                     fromTime,
//                     toTime,
//                     {
//                         from: account_issuer,
//                         gas: 500000
//                     });
    
//                 assert.equal(tx.logs[0].args._investor, account_investor2, "Failed in adding the investor in whitelist");

//                 await I_SecurityToken.transfer(account_investor2, (10 *  Math.pow(10, 18)), { from : account_investor1});
//                 assert.equal(
//                     (await I_SecurityToken.balanceOf(account_investor2))
//                     .dividedBy(new BigNumber(10).pow(18)).toNumber(),
//                     10,
//                     "Transfer doesn't take place properly"
//                 );
//             });

//             it("Should Fail in trasferring from whitelist investor1 to non-whitelist investor", async() => {
//                 let errorThrown = false;
//                 try {
//                     await I_SecurityToken.transfer(account_temp, (10 *  Math.pow(10, 18)), { from : account_investor1});
//                 } catch(error) {
//                     console.log(`non-whitelist investor is not allowed`);
//                     errorThrown = true;
//                     ensureException(error);
//                 }
//                 assert.ok(errorThrown, message);
//                 await revertToSnapshot(ID_snap);
//             });

//             it("Should provide more permissions to the delegate", async() => {
//                 // Providing the permission to the delegate
//                 await I_GeneralPermissionManager.changePermission(account_delegate, I_GeneralTransferManager.address, TM_Perm_Whitelist, true, { from: token_owner });

//                 assert.isTrue(await I_GeneralPermissionManager.checkPermission(account_delegate, I_GeneralTransferManager.address, TM_Perm_Whitelist));
//             });

//             it("Should add the investor in the whitelist by the delegate", async() => {
//                 let id = await takeSnapshot();
//                 let tx = await I_GeneralTransferManager.modifyWhitelist(
//                     account_temp,
//                     fromTime,
//                     toTime,
//                     {
//                         from: account_delegate,
//                         gas: 500000
//                     });

//                 assert.equal(tx.logs[0].args._investor, account_temp, "Failed in adding the investor in whitelist");
//                 await revertToSnapshot(id);
//             });
//     });

//   });<|MERGE_RESOLUTION|>--- conflicted
+++ resolved
@@ -1,45 +1,3 @@
-<<<<<<< HEAD
-// import latestTime from './helpers/latestTime';
-// import { duration, ensureException } from './helpers/utils';
-// import takeSnapshot, { increaseTime, revertToSnapshot } from './helpers/time';
-
-// const CappedSTOFactory = artifacts.require('./CappedSTOFactory.sol');
-// const CappedSTO = artifacts.require('./CappedSTO.sol');
-// const ModuleRegistry = artifacts.require('./ModuleRegistry.sol');
-// const SecurityToken = artifacts.require('./SecurityToken.sol');
-// const SecurityTokenRegistry = artifacts.require('./SecurityTokenRegistry.sol');
-// const TickerRegistry = artifacts.require('./TickerRegistry.sol');
-// const STVersion = artifacts.require('./STVersionProxy_001.sol');
-// const GeneralPermissionManagerFactory = artifacts.require('./GeneralPermissionManagerFactory.sol');
-// const GeneralTransferManagerFactory = artifacts.require('./GeneralTransferManagerFactory.sol');
-// const GeneralTransferManager = artifacts.require('./GeneralTransferManager');
-// const GeneralPermissionManager = artifacts.require('./GeneralPermissionManager');
-// const PolyToken = artifacts.require('./PolyToken.sol');
-// const PolyTokenFaucet = artifacts.require('./helpers/contracts/PolyTokenFaucet.sol');
-
-// const Web3 = require('web3');
-// const BigNumber = require('bignumber.js');
-// const web3 = new Web3(new Web3.providers.HttpProvider("http://localhost:8545")) // Hardcoded development port
-
-
-// contract('SecurityToken', accounts => {
-
-
-//     // Accounts Variable declaration
-//     let account_polymath;
-//     let account_investor1;
-//     let account_issuer;
-//     let token_owner;
-//     let account_investor2;
-//     let account_fundsReceiver;
-//     let account_delegate;
-//     let account_temp;
-
-//     let balanceOfReceiver;
-//     // investor Details
-//     let fromTime = latestTime();
-//     let toTime = latestTime() + duration.days(100);
-=======
 import latestTime from './helpers/latestTime';
 import { duration, ensureException } from './helpers/utils';
 import takeSnapshot, { increaseTime, revertToSnapshot } from './helpers/time';
@@ -79,260 +37,155 @@
     let balanceOfReceiver;
     // investor Details
     let fromTime = latestTime();
-    let toTime = latestTime() + duration.days(15);
->>>>>>> ea6e4d02
-    
-//     let ID_snap;
-//     const message = "Transaction Should Fail!!";
-
-//     // Contract Instance Declaration
-//     let I_GeneralPermissionManagerFactory;
-//     let I_GeneralTransferManagerFactory;
-//     let I_GeneralPermissionManager;
-//     let I_GeneralTransferManager;
-//     let I_ModuleRegistry;
-//     let I_TickerRegistry;
-//     let I_SecurityTokenRegistry;
-//     let I_CappedSTOFactory;
-//     let I_STVersion;
-//     let I_SecurityToken;
-//     let I_CappedSTO;
-//     let I_PolyToken;
-//     let I_PolyFaucet;
-
-//     // SecurityToken Details (Launched ST on the behalf of the issuer)
-//     const name = "Demo Token";
-//     const symbol = "DET";
-//     const tokenDetails = "This is equity type of issuance";
-//     const decimals = 18;
-
-//     // Module key
-//     const permissionManagerKey = 1;
-//     const transferManagerKey = 2;
-//     const stoKey = 3;
-//     const budget = 0;
-
-//     // delagate details
-//     const delegateDetails = "I am delegate ..";
-//     const TM_Perm = 'FLAGS';
-//     const TM_Perm_Whitelist = 'WHITELIST';
-
-//     // Capped STO details
-//     let startTime;
-//     let endTime;
-//     const cap = new BigNumber(10000).times(new BigNumber(10).pow(18));
-//     const rate = 1000;
-//     const fundRaiseType = 0;
-//     const functionSignature = {
-//         name: 'configure',
-//         type: 'function',
-//         inputs: [{
-//             type: 'uint256',
-//             name: '_startTime'
-//         },{
-//             type: 'uint256',
-//             name: '_endTime'
-//         },{
-//             type: 'uint256',
-//             name: '_cap'
-//         },{
-//             type: 'uint256',
-//             name: '_rate'
-//         },{
-//             type: 'uint8',
-//             name: '_fundRaiseType',
-//         },{
-//             type: 'address',
-//             name: '_polyToken'
-//         },{
-//             type: 'address',
-//             name: '_fundsReceiver'
-//         }
-//         ]
-//     };
-
-//     before(async() => {
-//         // Accounts setup
-//         account_polymath = accounts[0];
-//         account_issuer = accounts[1];
-//         account_investor1 = accounts[9];
-//         account_investor2 = accounts[6];
-//         account_fundsReceiver = accounts[4];
-//         account_delegate = accounts[5];
-//         account_temp = accounts[8];
-//         token_owner = account_issuer;
+    let toTime = latestTime() + duration.days(100);
+    
+    let ID_snap;
+    const message = "Transaction Should Fail!!";
+
+    // Contract Instance Declaration
+    let I_GeneralPermissionManagerFactory;
+    let I_GeneralTransferManagerFactory;
+    let I_GeneralPermissionManager;
+    let I_GeneralTransferManager;
+    let I_ModuleRegistry;
+    let I_TickerRegistry;
+    let I_SecurityTokenRegistry;
+    let I_CappedSTOFactory;
+    let I_STVersion;
+    let I_SecurityToken;
+    let I_CappedSTO;
+    let I_PolyToken;
+    let I_PolyFaucet;
+
+    // SecurityToken Details (Launched ST on the behalf of the issuer)
+    const name = "Demo Token";
+    const symbol = "DET";
+    const tokenDetails = "This is equity type of issuance";
+    const decimals = 18;
+
+    // Module key
+    const permissionManagerKey = 1;
+    const transferManagerKey = 2;
+    const stoKey = 3;
+    const budget = 0;
+
+    // delagate details
+    const delegateDetails = "I am delegate ..";
+    const TM_Perm = 'FLAGS';
+    const TM_Perm_Whitelist = 'WHITELIST';
+
+    // Capped STO details
+    let startTime;
+    let endTime;
+    const cap = new BigNumber(10000).times(new BigNumber(10).pow(18));
+    const rate = 1000;
+    const fundRaiseType = 0;
+    const functionSignature = {
+        name: 'configure',
+        type: 'function',
+        inputs: [{
+            type: 'uint256',
+            name: '_startTime'
+        },{
+            type: 'uint256',
+            name: '_endTime'
+        },{
+            type: 'uint256',
+            name: '_cap'
+        },{
+            type: 'uint256',
+            name: '_rate'
+        },{
+            type: 'uint8',
+            name: '_fundRaiseType',
+        },{
+            type: 'address',
+            name: '_polyToken'
+        },{
+            type: 'address',
+            name: '_fundsReceiver'
+        }
+        ]
+    };
+
+    before(async() => {
+        // Accounts setup
+        account_polymath = accounts[0];
+        account_issuer = accounts[1];
+        account_investor1 = accounts[9];
+        account_investor2 = accounts[6];
+        account_fundsReceiver = accounts[4];
+        account_delegate = accounts[5];
+        account_temp = accounts[8];
+        token_owner = account_issuer;
       
-//         // ----------- POLYMATH NETWORK Configuration ------------
-
-//         // STEP 1: Deploy the ModuleRegistry
-
-//         I_ModuleRegistry = await ModuleRegistry.new({from:account_polymath});
-
-//         assert.notEqual(
-//             I_ModuleRegistry.address.valueOf(),
-//             "0x0000000000000000000000000000000000000000",
-//             "ModuleRegistry contract was not deployed"
-//         );
-
-//         // STEP 2: Deploy the GeneralTransferManagerFactory
-
-//         I_GeneralTransferManagerFactory = await GeneralTransferManagerFactory.new({from:account_polymath});
-
-//         assert.notEqual(
-//             I_GeneralTransferManagerFactory.address.valueOf(),
-//             "0x0000000000000000000000000000000000000000",
-//             "GeneralTransferManagerFactory contract was not deployed"
-//         );
-
-//         // STEP 3: Deploy the GeneralDelegateManagerFactory
-
-//         I_GeneralPermissionManagerFactory = await GeneralPermissionManagerFactory.new({from:account_polymath});
-
-//         assert.notEqual(
-//             I_GeneralPermissionManagerFactory.address.valueOf(),
-//             "0x0000000000000000000000000000000000000000",
-//             "GeneralDelegateManagerFactory contract was not deployed"
-//         );
-
-//         // STEP 4: Deploy the CappedSTOFactory
-
-//         I_CappedSTOFactory = await CappedSTOFactory.new({ from: token_owner });
-
-//         assert.notEqual(
-//             I_CappedSTOFactory.address.valueOf(),
-//             "0x0000000000000000000000000000000000000000",
-//             "CappedSTOFactory contract was not deployed"
-//         );
-
-//         // STEP 5: Register the Modules with the ModuleRegistry contract
-
-//         // (A) :  Register the GeneralTransferManagerFactory
-//         await I_ModuleRegistry.registerModule(I_GeneralTransferManagerFactory.address, { from: account_polymath });
-//         await I_ModuleRegistry.verifyModule(I_GeneralTransferManagerFactory.address, true, { from: account_polymath });
-
-//         // (B) :  Register the GeneralDelegateManagerFactory
-//         await I_ModuleRegistry.registerModule(I_GeneralPermissionManagerFactory.address, { from: account_polymath });
-//         await I_ModuleRegistry.verifyModule(I_GeneralPermissionManagerFactory.address, true, { from: account_polymath });
-
-//         // (C) : Register the STOFactory
-//         await I_ModuleRegistry.registerModule(I_CappedSTOFactory.address, { from: token_owner });
-
-//         // Step 6: Deploy the TickerRegistry
-
-//         I_TickerRegistry = await TickerRegistry.new({ from: account_polymath });
-
-//         assert.notEqual(
-//             I_TickerRegistry.address.valueOf(),
-//             "0x0000000000000000000000000000000000000000",
-//             "TickerRegistry contract was not deployed",
-//         );
-
-//         // Step 7: Deploy the STversionProxy contract
-
-<<<<<<< HEAD
-//         I_STVersion = await STVersion.new(I_GeneralTransferManagerFactory.address, I_GeneralPermissionManagerFactory.address, {from : account_polymath });
-
-//         assert.notEqual(
-//             I_STVersion.address.valueOf(),
-//             "0x0000000000000000000000000000000000000000",
-//             "STVersion contract was not deployed",
-//         );
-
-//         // Step ANY: Deploy the Polytoken Contract
-//          I_PolyToken = await PolyToken.new();
-
-//         // Step 8: Deploy the SecurityTokenRegistry
-
-//         I_SecurityTokenRegistry = await SecurityTokenRegistry.new(
-//             I_PolyToken.address,
-//             I_ModuleRegistry.address,
-//             I_TickerRegistry.address,
-//             I_STVersion.address,
-//             {
-//                 from: account_polymath
-//             });
-
-//         assert.notEqual(
-//             I_SecurityTokenRegistry.address.valueOf(),
-//             "0x0000000000000000000000000000000000000000",
-//             "SecurityTokenRegistry contract was not deployed",
-//         );
-
-//         // Step 8: Set the STR in TickerRegistry
-//         await I_TickerRegistry.setTokenRegistry(I_SecurityTokenRegistry.address, {from: account_polymath});
-//         await I_ModuleRegistry.setTokenRegistry(I_SecurityTokenRegistry.address, {from: account_polymath});
-
-//         // Step 9: Deploy the token Faucet
-//         I_PolyFaucet = await PolyTokenFaucet.new();
-
-//         // Printing all the contract addresses
-//         console.log(`\nPolymath Network Smart Contracts Deployed:\n
-//             ModuleRegistry: ${I_ModuleRegistry.address}\n
-//             GeneralTransferManagerFactory: ${I_GeneralTransferManagerFactory.address}\n
-//             GeneralPermissionManagerFactory: ${I_GeneralPermissionManagerFactory.address}\n
-//             CappedSTOFactory: ${I_CappedSTOFactory.address}\n
-//             TickerRegistry: ${I_TickerRegistry.address}\n
-//             STVersionProxy_001: ${I_STVersion.address}\n
-//             SecurityTokenRegistry: ${I_SecurityTokenRegistry.address}\n
-//         `);
-//     });
-
-//     describe("Generate the SecurityToken", async() => {
-
-//         it("Should register the ticker before the generation of the security token", async () => {
-//             let tx = await I_TickerRegistry.registerTicker(symbol, name, { from : token_owner });
-//             assert.equal(tx.logs[0].args._owner, token_owner);
-//             assert.equal(tx.logs[0].args._symbol, symbol);
-//         });
-
-//         it("Should generate the new security token with the same symbol as registered above", async () => {
-//             let tx = await I_SecurityTokenRegistry.generateSecurityToken(name, symbol, decimals, tokenDetails, { from: token_owner });
-
-//             // Verify the successful generation of the security token
-//             assert.equal(tx.logs[1].args._ticker, symbol, "SecurityToken doesn't get deployed");
-
-//             I_SecurityToken = SecurityToken.at(tx.logs[1].args._securityTokenAddress);
-
-//             const LogAddModule = await I_SecurityToken.allEvents();
-//             const log = await new Promise(function(resolve, reject) {
-//                 LogAddModule.watch(function(error, log){ resolve(log);});
-//             });
-
-//             // Verify that GeneralPermissionManager module get added successfully or not
-//             assert.equal(log.args._type.toNumber(), permissionManagerKey);
-//             assert.equal(
-//                 web3.utils.toAscii(log.args._name)
-//                 .replace(/\u0000/g, ''),
-//                 "GeneralPermissionManager"
-//             );
-//             LogAddModule.stopWatching();
-//         });
-
-//         it("Should intialize the auto attached modules", async () => {
-//         let moduleData = await I_SecurityToken.modules(transferManagerKey, 0);
-//         I_GeneralTransferManager = GeneralTransferManager.at(moduleData[1]);
-
-//             assert.notEqual(
-//                 I_GeneralTransferManager.address.valueOf(),
-//                 "0x0000000000000000000000000000000000000000",
-//                 "GeneralTransferManager contract was not deployed",
-//             );
-
-//             moduleData = await I_SecurityToken.modules(permissionManagerKey, 0);
-//             I_GeneralPermissionManager = GeneralPermissionManager.at(moduleData[1]);
-
-//             assert.notEqual(
-//                 I_GeneralPermissionManager.address.valueOf(),
-//                 "0x0000000000000000000000000000000000000000",
-//                 "GeneralDelegateManager contract was not deployed",
-//             );
-//         });
-
-//         it("Should successfully attach the STO factory with the security token", async () => {
-//             startTime = latestTime() + duration.seconds(5000);
-//             endTime = startTime + duration.days(30);
-//             let bytesSTO = web3.eth.abi.encodeFunctionCall(functionSignature, [startTime, endTime, cap, rate, fundRaiseType, I_PolyToken.address, account_fundsReceiver]);
-=======
+        // ----------- POLYMATH NETWORK Configuration ------------
+
+        // STEP 1: Deploy the ModuleRegistry
+
+        I_ModuleRegistry = await ModuleRegistry.new({from:account_polymath});
+
+        assert.notEqual(
+            I_ModuleRegistry.address.valueOf(),
+            "0x0000000000000000000000000000000000000000",
+            "ModuleRegistry contract was not deployed"
+        );
+
+        // STEP 2: Deploy the GeneralTransferManagerFactory
+
+        I_GeneralTransferManagerFactory = await GeneralTransferManagerFactory.new({from:account_polymath});
+
+        assert.notEqual(
+            I_GeneralTransferManagerFactory.address.valueOf(),
+            "0x0000000000000000000000000000000000000000",
+            "GeneralTransferManagerFactory contract was not deployed"
+        );
+
+        // STEP 3: Deploy the GeneralDelegateManagerFactory
+
+        I_GeneralPermissionManagerFactory = await GeneralPermissionManagerFactory.new({from:account_polymath});
+
+        assert.notEqual(
+            I_GeneralPermissionManagerFactory.address.valueOf(),
+            "0x0000000000000000000000000000000000000000",
+            "GeneralDelegateManagerFactory contract was not deployed"
+        );
+
+        // STEP 4: Deploy the CappedSTOFactory
+
+        I_CappedSTOFactory = await CappedSTOFactory.new({ from: token_owner });
+
+        assert.notEqual(
+            I_CappedSTOFactory.address.valueOf(),
+            "0x0000000000000000000000000000000000000000",
+            "CappedSTOFactory contract was not deployed"
+        );
+
+        // STEP 5: Register the Modules with the ModuleRegistry contract
+
+        // (A) :  Register the GeneralTransferManagerFactory
+        await I_ModuleRegistry.registerModule(I_GeneralTransferManagerFactory.address, { from: account_polymath });
+        await I_ModuleRegistry.verifyModule(I_GeneralTransferManagerFactory.address, true, { from: account_polymath });
+
+        // (B) :  Register the GeneralDelegateManagerFactory
+        await I_ModuleRegistry.registerModule(I_GeneralPermissionManagerFactory.address, { from: account_polymath });
+        await I_ModuleRegistry.verifyModule(I_GeneralPermissionManagerFactory.address, true, { from: account_polymath });
+
+        // (C) : Register the STOFactory
+        await I_ModuleRegistry.registerModule(I_CappedSTOFactory.address, { from: token_owner });
+
+        // Step 6: Deploy the TickerRegistry
+
+        I_TickerRegistry = await TickerRegistry.new({ from: account_polymath });
+
+        assert.notEqual(
+            I_TickerRegistry.address.valueOf(),
+            "0x0000000000000000000000000000000000000000",
+            "TickerRegistry contract was not deployed",
+        );
+
+        // Step 7: Deploy the STversionProxy contract
+
         I_STVersion = await STVersion.new(I_GeneralTransferManagerFactory.address, I_GeneralPermissionManagerFactory.address, {from : account_polymath });
 
         assert.notEqual(
@@ -435,261 +288,260 @@
             startTime = latestTime() + duration.seconds(5000);
             endTime = startTime + duration.days(30);
             let bytesSTO = web3.eth.abi.encodeFunctionCall(functionSignature, [startTime, endTime, cap, rate, fundRaiseType, I_PolyToken.address, account_fundsReceiver]);
->>>>>>> ea6e4d02
             
-//             const tx = await I_SecurityToken.addModule(I_CappedSTOFactory.address, bytesSTO, 0, 0, false, { from: token_owner, gas: 5000000 });
-
-//             assert.equal(tx.logs[2].args._type, stoKey, "CappedSTO doesn't get deployed");
-//             assert.equal(
-//                 web3.utils.toAscii(tx.logs[2].args._name)
-//                 .replace(/\u0000/g, ''),
-//                 "CappedSTO",
-//                 "CappedSTOFactory module was not added"
-//             );
-//             I_CappedSTO = CappedSTO.at(tx.logs[2].args._module);
-//         });
-//     });
-
-//     describe("Module related functions", async() => {
-//         it("Should get the modules of the securityToken", async () => {
-//             let moduleData = await I_SecurityToken.getModule.call(stoKey, 0);
-//             assert.equal(web3.utils.toAscii(moduleData[0]).replace(/\u0000/g, ''), "CappedSTO");
-//             assert.equal(moduleData[1], I_CappedSTO.address);
-//             assert.isFalse(moduleData[2]);
-//         });
-
-//         it("Should fails in removing the module from the securityToken", async() => {
-//             let errorThrown = false;
-//             try {
-//                 await I_SecurityToken.removeModule(stoKey, 0, { from : token_owner });
-//             } catch (error) {
-//                 console.log(`Test case passed by restricting the removal of non replacable module`);
-//                 errorThrown = true;
-//                 ensureException(error);
-//             }
-//             assert.ok(errorThrown, message);
-//         });
-
-//         it("Should successfully remove the general transfer manager module from the securityToken -- fails msg.sender should be Owner", async() => {
-//             let errorThrown = false;
-//             try {
-//                 let tx = await I_SecurityToken.removeModule(transferManagerKey, 0, { from : account_temp });
-//             } catch (error) {
-//                 console.log(`Test Case passed by restricting the unknown account to call removeModule of the securityToken`);
-//                 errorThrown = true;
-//                 ensureException(error);
-//             }
-//             assert.ok(errorThrown, message);
-//         });
-
-//         it("Should successfully remove the general transfer manager module from the securityToken", async() => {
-//             let key = await takeSnapshot();
-//             let tx = await I_SecurityToken.removeModule(transferManagerKey, 0, { from : token_owner });
-//             assert.equal(tx.logs[0].args._type, transferManagerKey);
-//             assert.equal(tx.logs[0].args._module, I_GeneralTransferManager.address);            
-//             await revertToSnapshot(key);
-//         });
-
-//         it("Should verify the revertion of snapshot works properly", async() => {
-//             let moduleData = await I_SecurityToken.getModule.call(transferManagerKey, 0);
-//             assert.equal(web3.utils.toAscii(moduleData[0]).replace(/\u0000/g, ''), "GeneralTransferManager");
-//             assert.equal(moduleData[1], I_GeneralTransferManager.address);
-//             assert.isTrue(moduleData[2]);
-//         });
-
-//         it("Should change the budget of the module", async() => {
-//            let tx = await I_SecurityToken.changeModuleBudget(stoKey, 0, (100 * Math.pow(10, 18)),{ from : token_owner});
-//            assert.equal(tx.logs[1].args._moduleType, stoKey);
-//            assert.equal(tx.logs[1].args._module, I_CappedSTO.address);
-//            assert.equal(tx.logs[1].args._budget.dividedBy(new BigNumber(10).pow(18)).toNumber(), 100);
-//         });
-//     });
-
-//     describe("General Transfer manager Related test cases", async () => {
-
-//             it("Should Buy the tokens", async() => {
-//                 balanceOfReceiver = await web3.eth.getBalance(account_fundsReceiver);
-//                 // Add the Investor in to the whitelist
-    
-//                 let tx = await I_GeneralTransferManager.modifyWhitelist(
-//                     account_investor1,
-//                     fromTime,
-//                     toTime,
-//                     {
-//                         from: account_issuer,
-//                         gas: 500000
-//                     });
-    
-//                 assert.equal(tx.logs[0].args._investor, account_investor1, "Failed in adding the investor in whitelist");
-    
-//                 // Jump time
-//                 await increaseTime(5000);
-//                 // Fallback transaction
-//                 await web3.eth.sendTransaction({
-//                     from: account_investor1,
-//                     to: I_CappedSTO.address,
-//                     gas: 210000,
-//                     value: web3.utils.toWei('1', 'ether')
-//                     });
-    
-//                 assert.equal(
-//                     (await I_CappedSTO.fundsRaised.call())
-//                     .dividedBy(new BigNumber(10).pow(18))
-//                     .toNumber(),
-//                     1
-//                 );
-    
-//                 assert.equal(await I_CappedSTO.getNumberInvestors.call(), 1);
-    
-//                 assert.equal(
-//                     (await I_SecurityToken.balanceOf(account_investor1))
-//                     .dividedBy(new BigNumber(10).pow(18))
-//                     .toNumber(),
-//                     1000
-//                 );
-//             });
-
-//             it("Should Fail in transferring the token from one whitelist investor 1 to non whitelist investor 2", async() => {
-//                 let errorThrown = false;
-//                 try {
-//                     await I_SecurityToken.transfer(account_investor2, (10 *  Math.pow(10, 18)), { from : account_investor1});
-//                 } catch(error) {
-//                     console.log(`Test case pass. Tx failed because investor 2 is not in the whitelist`);
-//                     errorThrown = true;
-//                     ensureException(error);
-//                 }
-//                 assert.ok(errorThrown, message);
-//             });   
-
-//             it("Should fail to provide the permission to the delegate to change the transfer bools", async () => {
-//                 let errorThrown = false;
-//                 // Add permission to the deletgate (A regesteration process)
-//                 try {
-//                     await I_GeneralPermissionManager.addPermission(account_delegate, delegateDetails, { from: account_temp });
-//                 } catch (error) {
-//                     console.log(`${account_temp} doesn't have permissions to register the delegate`);
-//                     errorThrown = true;
-//                     ensureException(error);
-//                 }
-//                 assert.ok(errorThrown, message);
-//             });
-
-//             it("Should provide the permission to the delegate to change the transfer bools", async () => {
-//                 // Add permission to the deletgate (A regesteration process)
-//                 await I_GeneralPermissionManager.addPermission(account_delegate, delegateDetails, { from: token_owner});
-//                 // Providing the permission to the delegate
-//                 await I_GeneralPermissionManager.changePermission(account_delegate, I_GeneralTransferManager.address, TM_Perm, true, { from: token_owner });
-
-//                 assert.isTrue(await I_GeneralPermissionManager.checkPermission(account_delegate, I_GeneralTransferManager.address, TM_Perm));
-//             });
-
-
-//             it("Should fail to activate the bool allowAllTransfer", async() => {
-//                 let errorThrown = false;
-//                 try {
-//                     let tx = await I_GeneralTransferManager.changeAllowAllTransfers(true, { from : account_temp });
-//                 } catch (error) {
-//                     console.log(`${account_temp} doesn't have permissions to activate the bool allowAllTransfer`);
-//                     errorThrown = true;
-//                     ensureException(error);
-//                 }
-//                 assert.ok(errorThrown, message);
-//             });
-
-//             it("Should activate the bool allowAllTransfer", async() => {
-//                 ID_snap = await takeSnapshot();
-//                 let tx = await I_GeneralTransferManager.changeAllowAllTransfers(true, { from : account_delegate });
-
-//                 assert.isTrue(tx.logs[0].args._allowAllTransfers, "AllowTransfer variable is not successfully updated");
-//             });
-
-//             it("Should transfer from whitelist investor to non-whitelist investor in first tx and in 2nd tx non-whitelist to non-whitelist transfer", async() => {
-//                 await I_SecurityToken.transfer(accounts[7], (10 *  Math.pow(10, 18)), { from : account_investor1});
-
-//                 assert.equal(
-//                     (await I_SecurityToken.balanceOf(accounts[7]))
-//                     .dividedBy(new BigNumber(10).pow(18)).toNumber(),
-//                     10,
-//                     "Transfer doesn't take place properly"
-//                 );
-
-//                 await I_SecurityToken.transfer(account_temp, (5 *  Math.pow(10, 18)), { from : accounts[7]});
-
-//                 assert.equal(
-//                     (await I_SecurityToken.balanceOf(account_temp))
-//                     .dividedBy(new BigNumber(10).pow(18)).toNumber(),
-//                     5,
-//                     "Transfer doesn't take place properly"
-//                 );
-//                 await revertToSnapshot(ID_snap);
-//             });
-
-//             it("Should bool allowAllTransfer value is false", async() => {
-//                 assert.isFalse(await I_GeneralTransferManager.allowAllTransfers.call(), "reverting of snapshot doesn't works properly");
-//             });
-
-//             it("Should change the bool allowAllWhitelistTransfers to true", async () => {
-//                 ID_snap = await takeSnapshot();
-//                 let tx = await I_GeneralTransferManager.changeAllowAllWhitelistTransfers(true, { from : account_delegate });
-
-//                 assert.isTrue(tx.logs[0].args._allowAllWhitelistTransfers, "allowAllWhitelistTransfers variable is not successfully updated");
-//             });
-
-//             it("Should transfer from whitelist investor1 to whitelist investor 2", async() => {
-//                 let tx = await I_GeneralTransferManager.modifyWhitelist(
-//                     account_investor2,
-//                     fromTime,
-//                     toTime,
-//                     {
-//                         from: account_issuer,
-//                         gas: 500000
-//                     });
-    
-//                 assert.equal(tx.logs[0].args._investor, account_investor2, "Failed in adding the investor in whitelist");
-
-//                 await I_SecurityToken.transfer(account_investor2, (10 *  Math.pow(10, 18)), { from : account_investor1});
-//                 assert.equal(
-//                     (await I_SecurityToken.balanceOf(account_investor2))
-//                     .dividedBy(new BigNumber(10).pow(18)).toNumber(),
-//                     10,
-//                     "Transfer doesn't take place properly"
-//                 );
-//             });
-
-//             it("Should Fail in trasferring from whitelist investor1 to non-whitelist investor", async() => {
-//                 let errorThrown = false;
-//                 try {
-//                     await I_SecurityToken.transfer(account_temp, (10 *  Math.pow(10, 18)), { from : account_investor1});
-//                 } catch(error) {
-//                     console.log(`non-whitelist investor is not allowed`);
-//                     errorThrown = true;
-//                     ensureException(error);
-//                 }
-//                 assert.ok(errorThrown, message);
-//                 await revertToSnapshot(ID_snap);
-//             });
-
-//             it("Should provide more permissions to the delegate", async() => {
-//                 // Providing the permission to the delegate
-//                 await I_GeneralPermissionManager.changePermission(account_delegate, I_GeneralTransferManager.address, TM_Perm_Whitelist, true, { from: token_owner });
-
-//                 assert.isTrue(await I_GeneralPermissionManager.checkPermission(account_delegate, I_GeneralTransferManager.address, TM_Perm_Whitelist));
-//             });
-
-//             it("Should add the investor in the whitelist by the delegate", async() => {
-//                 let id = await takeSnapshot();
-//                 let tx = await I_GeneralTransferManager.modifyWhitelist(
-//                     account_temp,
-//                     fromTime,
-//                     toTime,
-//                     {
-//                         from: account_delegate,
-//                         gas: 500000
-//                     });
-
-//                 assert.equal(tx.logs[0].args._investor, account_temp, "Failed in adding the investor in whitelist");
-//                 await revertToSnapshot(id);
-//             });
-//     });
-
-//   });+            const tx = await I_SecurityToken.addModule(I_CappedSTOFactory.address, bytesSTO, 0, 0, false, { from: token_owner, gas: 5000000 });
+
+            assert.equal(tx.logs[2].args._type, stoKey, "CappedSTO doesn't get deployed");
+            assert.equal(
+                web3.utils.toAscii(tx.logs[2].args._name)
+                .replace(/\u0000/g, ''),
+                "CappedSTO",
+                "CappedSTOFactory module was not added"
+            );
+            I_CappedSTO = CappedSTO.at(tx.logs[2].args._module);
+        });
+    });
+
+    describe("Module related functions", async() => {
+        it("Should get the modules of the securityToken", async () => {
+            let moduleData = await I_SecurityToken.getModule.call(stoKey, 0);
+            assert.equal(web3.utils.toAscii(moduleData[0]).replace(/\u0000/g, ''), "CappedSTO");
+            assert.equal(moduleData[1], I_CappedSTO.address);
+            assert.isFalse(moduleData[2]);
+        });
+
+        it("Should fails in removing the module from the securityToken", async() => {
+            let errorThrown = false;
+            try {
+                await I_SecurityToken.removeModule(stoKey, 0, { from : token_owner });
+            } catch (error) {
+                console.log(`Test case passed by restricting the removal of non replacable module`);
+                errorThrown = true;
+                ensureException(error);
+            }
+            assert.ok(errorThrown, message);
+        });
+
+        it("Should successfully remove the general transfer manager module from the securityToken -- fails msg.sender should be Owner", async() => {
+            let errorThrown = false;
+            try {
+                let tx = await I_SecurityToken.removeModule(transferManagerKey, 0, { from : account_temp });
+            } catch (error) {
+                console.log(`Test Case passed by restricting the unknown account to call removeModule of the securityToken`);
+                errorThrown = true;
+                ensureException(error);
+            }
+            assert.ok(errorThrown, message);
+        });
+
+        it("Should successfully remove the general transfer manager module from the securityToken", async() => {
+            let key = await takeSnapshot();
+            let tx = await I_SecurityToken.removeModule(transferManagerKey, 0, { from : token_owner });
+            assert.equal(tx.logs[0].args._type, transferManagerKey);
+            assert.equal(tx.logs[0].args._module, I_GeneralTransferManager.address);            
+            await revertToSnapshot(key);
+        });
+
+        it("Should verify the revertion of snapshot works properly", async() => {
+            let moduleData = await I_SecurityToken.getModule.call(transferManagerKey, 0);
+            assert.equal(web3.utils.toAscii(moduleData[0]).replace(/\u0000/g, ''), "GeneralTransferManager");
+            assert.equal(moduleData[1], I_GeneralTransferManager.address);
+            assert.isTrue(moduleData[2]);
+        });
+
+        it("Should change the budget of the module", async() => {
+           let tx = await I_SecurityToken.changeModuleBudget(stoKey, 0, (100 * Math.pow(10, 18)),{ from : token_owner});
+           assert.equal(tx.logs[1].args._moduleType, stoKey);
+           assert.equal(tx.logs[1].args._module, I_CappedSTO.address);
+           assert.equal(tx.logs[1].args._budget.dividedBy(new BigNumber(10).pow(18)).toNumber(), 100);
+        });
+    });
+
+    describe("General Transfer manager Related test cases", async () => {
+
+            it("Should Buy the tokens", async() => {
+                balanceOfReceiver = await web3.eth.getBalance(account_fundsReceiver);
+                // Add the Investor in to the whitelist
+    
+                let tx = await I_GeneralTransferManager.modifyWhitelist(
+                    account_investor1,
+                    fromTime,
+                    toTime,
+                    {
+                        from: account_issuer,
+                        gas: 500000
+                    });
+    
+                assert.equal(tx.logs[0].args._investor, account_investor1, "Failed in adding the investor in whitelist");
+    
+                // Jump time
+                await increaseTime(5000);
+                // Fallback transaction
+                await web3.eth.sendTransaction({
+                    from: account_investor1,
+                    to: I_CappedSTO.address,
+                    gas: 210000,
+                    value: web3.utils.toWei('1', 'ether')
+                    });
+    
+                assert.equal(
+                    (await I_CappedSTO.fundsRaised.call())
+                    .dividedBy(new BigNumber(10).pow(18))
+                    .toNumber(),
+                    1
+                );
+    
+                assert.equal(await I_CappedSTO.getNumberInvestors.call(), 1);
+    
+                assert.equal(
+                    (await I_SecurityToken.balanceOf(account_investor1))
+                    .dividedBy(new BigNumber(10).pow(18))
+                    .toNumber(),
+                    1000
+                );
+            });
+
+            it("Should Fail in transferring the token from one whitelist investor 1 to non whitelist investor 2", async() => {
+                let errorThrown = false;
+                try {
+                    await I_SecurityToken.transfer(account_investor2, (10 *  Math.pow(10, 18)), { from : account_investor1});
+                } catch(error) {
+                    console.log(`Test case pass. Tx failed because investor 2 is not in the whitelist`);
+                    errorThrown = true;
+                    ensureException(error);
+                }
+                assert.ok(errorThrown, message);
+            });   
+
+            it("Should fail to provide the permission to the delegate to change the transfer bools", async () => {
+                let errorThrown = false;
+                // Add permission to the deletgate (A regesteration process)
+                try {
+                    await I_GeneralPermissionManager.addPermission(account_delegate, delegateDetails, { from: account_temp });
+                } catch (error) {
+                    console.log(`${account_temp} doesn't have permissions to register the delegate`);
+                    errorThrown = true;
+                    ensureException(error);
+                }
+                assert.ok(errorThrown, message);
+            });
+
+            it("Should provide the permission to the delegate to change the transfer bools", async () => {
+                // Add permission to the deletgate (A regesteration process)
+                await I_GeneralPermissionManager.addPermission(account_delegate, delegateDetails, { from: token_owner});
+                // Providing the permission to the delegate
+                await I_GeneralPermissionManager.changePermission(account_delegate, I_GeneralTransferManager.address, TM_Perm, true, { from: token_owner });
+
+                assert.isTrue(await I_GeneralPermissionManager.checkPermission(account_delegate, I_GeneralTransferManager.address, TM_Perm));
+            });
+
+
+            it("Should fail to activate the bool allowAllTransfer", async() => {
+                let errorThrown = false;
+                try {
+                    let tx = await I_GeneralTransferManager.changeAllowAllTransfers(true, { from : account_temp });
+                } catch (error) {
+                    console.log(`${account_temp} doesn't have permissions to activate the bool allowAllTransfer`);
+                    errorThrown = true;
+                    ensureException(error);
+                }
+                assert.ok(errorThrown, message);
+            });
+
+            it("Should activate the bool allowAllTransfer", async() => {
+                ID_snap = await takeSnapshot();
+                let tx = await I_GeneralTransferManager.changeAllowAllTransfers(true, { from : account_delegate });
+
+                assert.isTrue(tx.logs[0].args._allowAllTransfers, "AllowTransfer variable is not successfully updated");
+            });
+
+            it("Should transfer from whitelist investor to non-whitelist investor in first tx and in 2nd tx non-whitelist to non-whitelist transfer", async() => {
+                await I_SecurityToken.transfer(accounts[7], (10 *  Math.pow(10, 18)), { from : account_investor1});
+
+                assert.equal(
+                    (await I_SecurityToken.balanceOf(accounts[7]))
+                    .dividedBy(new BigNumber(10).pow(18)).toNumber(),
+                    10,
+                    "Transfer doesn't take place properly"
+                );
+
+                await I_SecurityToken.transfer(account_temp, (5 *  Math.pow(10, 18)), { from : accounts[7]});
+
+                assert.equal(
+                    (await I_SecurityToken.balanceOf(account_temp))
+                    .dividedBy(new BigNumber(10).pow(18)).toNumber(),
+                    5,
+                    "Transfer doesn't take place properly"
+                );
+                await revertToSnapshot(ID_snap);
+            });
+
+            it("Should bool allowAllTransfer value is false", async() => {
+                assert.isFalse(await I_GeneralTransferManager.allowAllTransfers.call(), "reverting of snapshot doesn't works properly");
+            });
+
+            it("Should change the bool allowAllWhitelistTransfers to true", async () => {
+                ID_snap = await takeSnapshot();
+                let tx = await I_GeneralTransferManager.changeAllowAllWhitelistTransfers(true, { from : account_delegate });
+
+                assert.isTrue(tx.logs[0].args._allowAllWhitelistTransfers, "allowAllWhitelistTransfers variable is not successfully updated");
+            });
+
+            it("Should transfer from whitelist investor1 to whitelist investor 2", async() => {
+                let tx = await I_GeneralTransferManager.modifyWhitelist(
+                    account_investor2,
+                    fromTime,
+                    toTime,
+                    {
+                        from: account_issuer,
+                        gas: 500000
+                    });
+    
+                assert.equal(tx.logs[0].args._investor, account_investor2, "Failed in adding the investor in whitelist");
+
+                await I_SecurityToken.transfer(account_investor2, (10 *  Math.pow(10, 18)), { from : account_investor1});
+                assert.equal(
+                    (await I_SecurityToken.balanceOf(account_investor2))
+                    .dividedBy(new BigNumber(10).pow(18)).toNumber(),
+                    10,
+                    "Transfer doesn't take place properly"
+                );
+            });
+
+            it("Should Fail in trasferring from whitelist investor1 to non-whitelist investor", async() => {
+                let errorThrown = false;
+                try {
+                    await I_SecurityToken.transfer(account_temp, (10 *  Math.pow(10, 18)), { from : account_investor1});
+                } catch(error) {
+                    console.log(`non-whitelist investor is not allowed`);
+                    errorThrown = true;
+                    ensureException(error);
+                }
+                assert.ok(errorThrown, message);
+                await revertToSnapshot(ID_snap);
+            });
+
+            it("Should provide more permissions to the delegate", async() => {
+                // Providing the permission to the delegate
+                await I_GeneralPermissionManager.changePermission(account_delegate, I_GeneralTransferManager.address, TM_Perm_Whitelist, true, { from: token_owner });
+
+                assert.isTrue(await I_GeneralPermissionManager.checkPermission(account_delegate, I_GeneralTransferManager.address, TM_Perm_Whitelist));
+            });
+
+            it("Should add the investor in the whitelist by the delegate", async() => {
+                let id = await takeSnapshot();
+                let tx = await I_GeneralTransferManager.modifyWhitelist(
+                    account_temp,
+                    fromTime,
+                    toTime,
+                    {
+                        from: account_delegate,
+                        gas: 500000
+                    });
+
+                assert.equal(tx.logs[0].args._investor, account_temp, "Failed in adding the investor in whitelist");
+                await revertToSnapshot(id);
+            });
+    });
+
+  });