--- conflicted
+++ resolved
@@ -681,13 +681,8 @@
                             .yellow
                     );
                 } else if (isDai && investment_DAI.gt(10)) {
-<<<<<<< HEAD
                     tx = await I_USDTieredSTO_Array[stoId].buyWithUSD(_investor, investment_DAI, I_DaiToken.address, { from: _investor, gasPrice: GAS_PRICE });
-                    gasCost = BigNumber(GAS_PRICE).mul(tx.receipt.gasUsed);
-=======
-                    tx = await I_USDTieredSTO_Array[stoId].buyWithUSD(_investor, investment_DAI, { from: _investor, gasPrice: GAS_PRICE });
                     gasCost = new BigNumber(GAS_PRICE).mul(tx.receipt.gasUsed);
->>>>>>> d771ea46
                     console.log(
                         `buyWithUSD: ${investment_Token.div(10 ** 18)} tokens for ${investment_DAI.div(10 ** 18)} DAI by ${_investor}`
                             .yellow
