import latestTime from "./helpers/latestTime";
import { duration } from "./helpers/utils";
import { takeSnapshot, increaseTime, revertToSnapshot } from "./helpers/time";
import { catchRevert } from "./helpers/exceptions";
import { setUpPolymathNetwork, deployManualApprovalTMAndVerifyed, deployGPMAndVerifyed, deployCountTMAndVerifyed } from "./helpers/createInstances";

const SecurityToken = artifacts.require("./SecurityToken.sol");
const GeneralTransferManager = artifacts.require("./GeneralTransferManager");
const ManualApprovalTransferManager = artifacts.require("./ManualApprovalTransferManager");
const CountTransferManager = artifacts.require("./CountTransferManager");
const STGetter = artifacts.require("./STGetter.sol");

const Web3 = require("web3");
let BN = Web3.utils.BN;
const web3 = new Web3(new Web3.providers.HttpProvider("http://localhost:8545")); // Hardcoded development port

const SUCCESS_CODE = 0x51;
const FAILURE_CODE = 0x50;


contract("ManualApprovalTransferManager", accounts => {
    // Accounts Variable declaration
    let account_polymath;
    let account_issuer;
    let token_owner;
    let account_investor1;
    let account_investor2;
    let account_investor3;
    let account_investor4;
    let account_investor5;
    let account_investor6;
    let account_investor7;

    // investor Details
    let fromTime = latestTime();
    let toTime = latestTime();
    let expiryTime = toTime + duration.days(15);

    let message = "Transaction Should Fail!";

    // Contract Instance Declaration
    let I_GeneralPermissionManagerFactory;
    let I_GeneralTransferManagerFactory;
    let I_SecurityTokenRegistryProxy;
    let I_ManualApprovalTransferManagerFactory;
    let P_ManualApprovalTransferManagerFactory;
    let P_ManualApprovalTransferManager;
    let I_CountTransferManagerFactory;
    let I_GeneralPermissionManager;
    let I_ManualApprovalTransferManager;
    let I_CountTransferManager;
    let I_GeneralTransferManager;
    let I_ModuleRegistryProxy;
    let I_ModuleRegistry;
    let I_FeatureRegistry;
    let I_SecurityTokenRegistry;
    let I_MRProxied;
    let I_STRProxied;
    let I_STFactory;
    let I_SecurityToken;
    let I_PolyToken;
    let I_PolymathRegistry;
    let I_STRGetter;
    let I_STGetter;
    let stGetter;

    // SecurityToken Details
    const name = "Team";
    const symbol = "sap";
    const tokenDetails = "This is equity type of issuance";
    const decimals = 18;
    const contact = "team@polymath.network";

    // Module key
    const delegateManagerKey = 1;
    const transferManagerKey = 2;
    const stoKey = 3;

    let expiryTimeMA;
    let approvalTime;

    // Initial fee for ticker registry and security token registry
    const initRegFee = web3.utils.toWei("1000");

    const STOParameters = ["uint256", "uint256", "uint256", "uint256", "uint8[]", "address"];
    let currentTime;
    before(async () => {
        currentTime = new BN(await latestTime());
        // Accounts setup
        account_polymath = accounts[0];
        account_issuer = accounts[1];

        token_owner = account_issuer;

        account_investor1 = accounts[6];
        account_investor2 = accounts[7];
        account_investor3 = accounts[8];
        account_investor4 = accounts[9];
        account_investor5 = accounts[5];
        account_investor6 = accounts[2];
        account_investor7 = accounts[3];



        // Step 1: Deploy the genral PM ecosystem
        let instances = await setUpPolymathNetwork(account_polymath, token_owner);

        [
            I_PolymathRegistry,
            I_PolyToken,
            I_FeatureRegistry,
            I_ModuleRegistry,
            I_ModuleRegistryProxy,
            I_MRProxied,
            I_GeneralTransferManagerFactory,
            I_STFactory,
            I_SecurityTokenRegistry,
            I_SecurityTokenRegistryProxy,
            I_STRProxied,
            I_STRGetter,
            I_STGetter
        ] = instances;

        // STEP 2: Deploy the GeneralDelegateManagerFactory
        [I_GeneralPermissionManagerFactory] = await deployGPMAndVerifyed(account_polymath, I_MRProxied, 0, new BN(0));
        // STEP 3: Deploy the ManualApprovalTransferManagerFactory
        [I_ManualApprovalTransferManagerFactory] = await deployManualApprovalTMAndVerifyed(account_polymath, I_MRProxied, 0, new BN(0));
        // STEP 4: Deploy the Paid ManualApprovalTransferManagerFactory
        [P_ManualApprovalTransferManagerFactory] = await deployManualApprovalTMAndVerifyed(account_polymath, I_MRProxied, web3.utils.toWei("500", "ether"), new BN(0));
        // STEP 5: Deploy the CountTransferManagerFactory
        [I_CountTransferManagerFactory] = await deployCountTMAndVerifyed(account_polymath, I_MRProxied, 0, new BN(0));

        // Printing all the contract addresses
        console.log(`
        --------------------- Polymath Network Smart Contracts: ---------------------
        PolymathRegistry:                  ${I_PolymathRegistry.address}
        SecurityTokenRegistryProxy:        ${I_SecurityTokenRegistryProxy.address}
        SecurityTokenRegistry:             ${I_SecurityTokenRegistry.address}
        ModuleRegistry:                    ${I_ModuleRegistry.address}
        FeatureRegistry:                   ${I_FeatureRegistry.address}

        STFactory:                         ${I_STFactory.address}
        GeneralTransferManagerFactory:     ${I_GeneralTransferManagerFactory.address}
        GeneralPermissionManagerFactory:   ${I_GeneralPermissionManagerFactory.address}

        ManualApprovalTransferManagerFactory: ${I_ManualApprovalTransferManagerFactory.address}
        CountTransferManagerFactory:       ${I_CountTransferManagerFactory.address}
        -----------------------------------------------------------------------------
        `);
    });

    describe("Generate the SecurityToken", async () => {
        it("Should register the ticker before the generation of the security token", async () => {
            await I_PolyToken.approve(I_STRProxied.address, initRegFee, { from: token_owner });
            let tx = await I_STRProxied.registerNewTicker(token_owner, symbol, { from: token_owner });
            assert.equal(tx.logs[0].args._owner, token_owner);
            assert.equal(tx.logs[0].args._ticker, symbol.toUpperCase());
        });

        it("Should generate the new security token with the same symbol as registered above", async () => {
            await I_PolyToken.approve(I_STRProxied.address, initRegFee, { from: token_owner });

            let tx = await I_STRProxied.generateNewSecurityToken(name, symbol, tokenDetails, false, token_owner, 0, { from: token_owner });

            // Verify the successful generation of the security token
            assert.equal(tx.logs[1].args._ticker, symbol.toUpperCase(), "SecurityToken doesn't get deployed");

            I_SecurityToken = await SecurityToken.at(tx.logs[1].args._securityTokenAddress);
            stGetter = await STGetter.at(I_SecurityToken.address);
            assert.equal(await stGetter.getTreasuryWallet.call(), token_owner, "Incorrect wallet set");
            const log = (await I_SecurityToken.getPastEvents('ModuleAdded', {filter: {transactionHash: tx.transactionHash}}))[0];

            // Verify that GeneralTransferManager module get added successfully or not
            assert.equal(log.args._types[0].toString(), 2);
            assert.equal(web3.utils.toUtf8(log.args._name), "GeneralTransferManager");
        });

        it("Should initialize the auto attached modules", async () => {
            let moduleData = (await stGetter.getModulesByType(2))[0];
            I_GeneralTransferManager = await GeneralTransferManager.at(moduleData);
        });
    });

    describe("Buy tokens using whitelist & manual approvals", async () => {
        it("Should Buy the tokens", async () => {
            // Add the Investor in to the whitelist

            let tx = await I_GeneralTransferManager.modifyKYCData(
                account_investor1,
                currentTime,
                currentTime,
                currentTime.add(new BN(duration.days(30))),
                {
                    from: account_issuer,
                    gas: 6000000
                }
            );

            assert.equal(
                tx.logs[0].args._investor.toLowerCase(),
                account_investor1.toLowerCase(),
                "Failed in adding the investor in whitelist"
            );

            // Jump time
            await increaseTime(5000);
            currentTime = new BN(await latestTime());
            // Mint some tokens
            await I_SecurityToken.issue(account_investor1, new BN(web3.utils.toWei("30", "ether")), "0x0", { from: token_owner });

            assert.equal((await I_SecurityToken.balanceOf(account_investor1)).toString(), web3.utils.toWei("30", "ether"));
        });

        it("Should Buy some more tokens", async () => {
            // Add the Investor in to the whitelist

            let tx = await I_GeneralTransferManager.modifyKYCData(
                account_investor2,
                currentTime,
                currentTime,
                currentTime.add(new BN(duration.days(30))),
                {
                    from: account_issuer,
                    gas: 6000000
                }
            );

            assert.equal(
                tx.logs[0].args._investor.toLowerCase(),
                account_investor2.toLowerCase(),
                "Failed in adding the investor in whitelist"
            );

            // Mint some tokens
            await I_SecurityToken.issue(account_investor2, new BN(web3.utils.toWei("10", "ether")), "0x0", { from: token_owner });

            assert.equal((await I_SecurityToken.balanceOf(account_investor2)).toString(), web3.utils.toWei("10", "ether"));
        });

        it("Should fail to attach the ManualApprovalTransferManager without sufficient tokens", async () => {
            await I_PolyToken.getTokens(web3.utils.toWei("2000", "ether"), token_owner);
            await catchRevert(
                I_SecurityToken.addModule(P_ManualApprovalTransferManagerFactory.address, "0x0", web3.utils.toWei("2000", "ether"), 0, false, {
                    from: token_owner
                }),
                "Insufficient tokens transferable"
            );
        });

        it("Should successfully attach the General permission manager factory with the security token", async () => {
            let snapId = await takeSnapshot();
            await I_PolyToken.transfer(I_SecurityToken.address, web3.utils.toWei("2000", "ether"), { from: token_owner });
            const tx = await I_SecurityToken.addModule(
                P_ManualApprovalTransferManagerFactory.address,
                "0x0",
                web3.utils.toWei("2000", "ether"),
                0,
                false,
                { from: token_owner }
            );
            assert.equal(tx.logs[3].args._types[0].toString(), transferManagerKey, "Manual Approval Transfer Manager doesn't get deployed");
            assert.equal(
                web3.utils.toAscii(tx.logs[3].args._name).replace(/\u0000/g, ""),
                "ManualApprovalTransferManager",
                "ManualApprovalTransferManagerFactory module was not added"
            );
            P_ManualApprovalTransferManagerFactory = await ManualApprovalTransferManager.at(tx.logs[3].args._module);
            await revertToSnapshot(snapId);
        });

        it("Should successfully attach the ManualApprovalTransferManager with the security token", async () => {
            const tx = await I_SecurityToken.addModule(I_ManualApprovalTransferManagerFactory.address, "0x0", 0, 0, false, { from: token_owner });
            assert.equal(tx.logs[2].args._types[0].toString(), transferManagerKey, "ManualApprovalTransferManager doesn't get deployed");
            assert.equal(
                web3.utils.toUtf8(tx.logs[2].args._name),
                "ManualApprovalTransferManager",
                "ManualApprovalTransferManager module was not added"
            );
            I_ManualApprovalTransferManager = await ManualApprovalTransferManager.at(tx.logs[2].args._module);
        });

        it("Cannot call executeTransfer on the TM directly", async () => {
            await catchRevert(
                I_ManualApprovalTransferManager.executeTransfer(
                    account_investor4,
                    account_investor4,
                    web3.utils.toWei("2", "ether"),
                    "0x0",
                    { from: token_owner }
                ),
                "Sender is not owner"
            );
        });

        it("Can call verifyTransfer on the TM directly if _isTransfer == false", async () => {
            await I_ManualApprovalTransferManager.verifyTransfer(
                account_investor4,
                account_investor4,
                web3.utils.toWei("2", "ether"),
                "0x0",
                { from: token_owner }
            );
        });

        it("Add a new token holder", async () => {
            let tx = await I_GeneralTransferManager.modifyKYCData(
                account_investor3,
                currentTime,
                currentTime,
                currentTime.add(new BN(duration.days(10))),
                {
                    from: account_issuer,
                    gas: 6000000
                }
            );

            assert.equal(
                tx.logs[0].args._investor.toLowerCase(),
                account_investor3.toLowerCase(),
                "Failed in adding the investor in whitelist"
            );
            // Pause at the transferManager level
            await I_ManualApprovalTransferManager.pause({from: token_owner});
            // Add the Investor in to the whitelist
            // Mint some tokens
            await I_SecurityToken.issue(account_investor3, new BN(web3.utils.toWei("10", "ether")),"0x0", { from: token_owner });

            assert.equal((await I_SecurityToken.balanceOf(account_investor3)).toString(), web3.utils.toWei("10", "ether"));
            // Unpause at the transferManager level
            await I_ManualApprovalTransferManager.unpause({from: token_owner});
        });

        it("Should still be able to transfer between existing token holders", async () => {
            // Add the Investor in to the whitelist
            // Mint some tokens
            await I_SecurityToken.transfer(account_investor1, web3.utils.toWei("1", "ether"), { from: account_investor2 });

            assert.equal((await I_SecurityToken.balanceOf(account_investor1)).toString(), web3.utils.toWei("31", "ether"));
        });

        it("Should fail to add a manual approval because invalid expiry time", async () => {
            await catchRevert(
                I_ManualApprovalTransferManager.addManualApproval(
                    account_investor1,
                    account_investor4,
                    web3.utils.toWei("2", "ether"),
                    99999,
                    web3.utils.fromAscii("DESCRIPTION"),
                    { from: token_owner }
                ),
                "Invalid expiry time"
<<<<<<< HEAD
=======
            );
        });

        it("Should fail to add a manual approval because of invalid allowance", async () => {
            await catchRevert(
                I_ManualApprovalTransferManager.addManualApproval(
                    account_investor1,
                    account_investor4,
                    0,
                    currentTime.add(new BN(duration.days(1))),
                    web3.utils.fromAscii("DESCRIPTION"),
                    { from: token_owner }
                ),
                "Invalid allowance"
>>>>>>> 5117a147
            );
        });

        it("Add a manual approval for a 4th investor & return correct length", async () => {
            approvalTime = currentTime.add(new BN(duration.days(1)));
            await I_ManualApprovalTransferManager.addManualApproval(
                account_investor1,
                account_investor4,
                web3.utils.toWei("3", "ether"),
                approvalTime,
                web3.utils.fromAscii("DESCRIPTION"),
                {
                    from: token_owner
                }
            );
            assert.equal((await I_ManualApprovalTransferManager.getTotalApprovalsLength.call()).toString(), 1);
        });

        it("Should return all approvals correctly", async () => {

            console.log("current approval length is " + (await I_ManualApprovalTransferManager.getTotalApprovalsLength.call()).toString());

            let tx = await I_ManualApprovalTransferManager.getAllApprovals({from: token_owner });
            assert.equal(tx[0][0], account_investor1);
            console.log("1");
            assert.equal(tx[1][0], account_investor4);
            console.log("2");
            assert.equal(tx[2][0], web3.utils.toWei("3"));
            console.log("4");
            assert.equal(tx[4][0].toString(), approvalTime);
            console.log("5");
            assert.equal(web3.utils.toUtf8(tx[5][0]), "DESCRIPTION");
        })

        it("Should fail to add the same manual approval for the same `_from` & `_to` address", async() => {
            await catchRevert(
                I_ManualApprovalTransferManager.addManualApproval(
                    account_investor1,
                    account_investor4,
                    web3.utils.toWei("5", "ether"),
                    currentTime.add(new BN(duration.days(1))),
                    web3.utils.fromAscii("DESCRIPTION"),
                    {
                        from: token_owner
                    }
                ),
                "Approval already exists"
            );
        })

        it("Check verifyTransfer without actually transferring", async () => {
            let verified = await I_SecurityToken.canTransfer.call(
                account_investor4,
                web3.utils.toWei("2", "ether"),
                "0x0",
                {
                    from: account_investor1
                }
            );
            // console.log(JSON.stringify(verified[0]));
            assert.equal(verified[0], SUCCESS_CODE);

            verified = await I_SecurityToken.canTransfer.call(account_investor4, web3.utils.toWei("4", "ether"), "0x0", {
                from: account_investor1
            });
            // console.log(JSON.stringify(verified[0]));
            assert.equal(verified[0], FAILURE_CODE);

            verified = await I_SecurityToken.canTransfer.call(account_investor4, web3.utils.toWei("1", "ether"), "0x0", {
                from: account_investor1
            });
            // console.log(JSON.stringify(verified[0]));
            assert.equal(verified[0], SUCCESS_CODE);
        });

        it("Should fail to sell the tokens more than the allowance", async() => {
            await catchRevert(
                I_SecurityToken.transfer(account_investor4, web3.utils.toWei("4"), {from: account_investor1}),
                "Transfer Invalid"
            );
        })

        it("Approval fails with wrong from to address", async () => {
            await catchRevert(I_SecurityToken.transfer(account_investor5, web3.utils.toWei("1", "ether"), { from: account_investor1 }),
                "Transfer Invalid");
        });

        it("Should sell the tokens to investor 4 (GTM will give INVALID as investor 4 not in the whitelist)", async() => {
            let oldBal4 = await I_SecurityToken.balanceOf.call(account_investor4);
            await I_SecurityToken.transfer(account_investor4, web3.utils.toWei("1"), {from: account_investor1});
            let newBal4 = await I_SecurityToken.balanceOf.call(account_investor4);
            assert.equal((newBal4.sub(oldBal4)).div(new BN(10).pow(new BN(18))).toString(), 1);
        });

        it("Should sell more tokens to investor 4 with in the same day(GTM will give INVALID as investor 4 not in the whitelist)", async() => {
            let oldBal4 = await I_SecurityToken.balanceOf.call(account_investor4);
            await I_SecurityToken.transfer(account_investor4, web3.utils.toWei("1"), {from: account_investor1});
            let newBal4 = await I_SecurityToken.balanceOf.call(account_investor4);
            assert.equal((newBal4.sub(oldBal4)).div(new BN(10).pow(new BN(18))).toString(), 1);


            let tx = await I_ManualApprovalTransferManager.getActiveApprovalsToUser.call(account_investor1);
            let tx2 =  await I_ManualApprovalTransferManager.getActiveApprovalsToUser.call(account_investor4);

            assert.equal(tx2[0].length, 1);
            assert.equal(tx[0].length, 1);
        });

        it("Should fail to transact after the approval get expired", async() => {
            await increaseTime(duration.days(1));
            currentTime = new BN(await latestTime());
            await catchRevert(
                I_SecurityToken.transfer(account_investor4, web3.utils.toWei("1"), {from: account_investor1}),
                "Transfer Invalid"
            );
        });

        it("Should fail to modify the manual approval when the approval doesn't exist", async() => {
            await catchRevert(
                I_ManualApprovalTransferManager.modifyManualApproval(
                    account_investor6,
                    account_investor7,
                    currentTime.add(new BN(duration.days(2))),
                    web3.utils.toWei("5"),
                    web3.utils.fromAscii("New Description"),
                    false,
                    {
                        from: token_owner
                    }
                ),
                "Approval not present"
            );
        });

        it("Should fail to modify the manual approval when the approval doesn't exist", async() => {
            await catchRevert(
                I_ManualApprovalTransferManager.modifyManualApproval(
                    account_investor6,
                    account_investor7,
                    0,
                    web3.utils.toWei("5"),
                    web3.utils.fromAscii("New Description"),
                    false,
                    {
                        from: token_owner
                    }
                ),
                "Invalid expiry time"
            );
        });

        it("Should fail to modify the manual approval when the approval doesn't exist", async() => {
            await catchRevert(
                I_ManualApprovalTransferManager.modifyManualApproval(
                    account_investor6,
                    account_investor7,
                    currentTime.add(new BN(duration.days(2))),
                    web3.utils.toWei("5"),
                    web3.utils.fromAscii("New Description"),
                    false,
                    {
                        from: token_owner
                    }
                ),
<<<<<<< HEAD
                "Not allowed"
=======
                "Approval not present"
>>>>>>> 5117a147
            );
        });

        it("Should attach the manual approval for the investor4 again", async() => {
            assert.equal((await I_ManualApprovalTransferManager.getActiveApprovalsToUser.call(account_investor4))[0].length, 0);
            currentTime = new BN(await latestTime());
            await I_ManualApprovalTransferManager.addManualApproval(
                account_investor1,
                account_investor4,
                web3.utils.toWei("2", "ether"),
                currentTime.add(new BN(duration.days(1))),
                web3.utils.fromAscii("DESCRIPTION"),
                {
                    from: token_owner
                }
            );
            assert.equal((await I_ManualApprovalTransferManager.getTotalApprovalsLength.call()).toString(), 1);
            let data = await I_ManualApprovalTransferManager.approvals.call(0);
            assert.equal(data[0], account_investor1);
            assert.equal(data[1], account_investor4);
            assert.equal(data[2], web3.utils.toWei("2"));
            assert.equal(data[3], web3.utils.toWei("2"));
            assert.equal(web3.utils.toUtf8(data[5]), "DESCRIPTION");
        });

        it("Should set allowance to zero, if allowance is to be decreased to less than the current value", async () => {
            const snapId = await takeSnapshot();
            currentTime = new BN(await latestTime());
            const tx = await I_ManualApprovalTransferManager.modifyManualApproval(
                account_investor1,
                account_investor4,
                currentTime.add(new BN(duration.days(1))),
                web3.utils.toWei("3"), // current allowance is 2 tokens.
                web3.utils.fromAscii("New Description"),
                false,
                {
                    from: token_owner
                }
            );
            assert.equal((tx.logs[0].args._allowance).toString(), '0');
            await revertToSnapshot(snapId);
        })

        it("Should modify the manual approval expiry time for 4th investor", async () => {
            currentTime = new BN(await latestTime());
            expiryTimeMA = currentTime.add(new BN(duration.days(3)));
            let tx = await I_ManualApprovalTransferManager.modifyManualApproval(
                    account_investor1,
                    account_investor4,
                    expiryTimeMA,
                    0,
                    web3.utils.fromAscii("New Description"),
                    true,
                    {
                        from: token_owner
                    }
                );

            let data = await I_ManualApprovalTransferManager.approvals.call(0);
            assert.equal(data[0], account_investor1);
            assert.equal(data[1], account_investor4);
            assert.equal(data[2], web3.utils.toWei("2"));
            assert.equal(data[3], web3.utils.toWei("2"));
            assert.equal(data[4].toString(), expiryTimeMA);
            assert.equal(web3.utils.toUtf8(data[5]), "New Description");
            assert.equal(tx.logs[0].args._from, account_investor1);
            assert.equal(tx.logs[0].args._to, account_investor4);
            assert.equal((tx.logs[0].args._expiryTime).toString(), expiryTimeMA);
            assert.equal((tx.logs[0].args._allowance).toString(), web3.utils.toWei("2"));
            assert.equal(web3.utils.toUtf8(tx.logs[0].args._description), "New Description");
        });

        it("Should transact after two days", async() => {
            await increaseTime(2);
            currentTime = new BN(await latestTime());
            let oldBal4 = await I_SecurityToken.balanceOf.call(account_investor4);
            await I_SecurityToken.transfer(account_investor4, web3.utils.toWei("1"), {from: account_investor1});
            let newBal4 = await I_SecurityToken.balanceOf.call(account_investor4);
            assert.equal((newBal4.sub(oldBal4)).div(new BN(10).pow(new BN(18))).toString(), 1);
        });

        it("Should modify the allowance of the manual approval (increase)", async() => {
            currentTime = new BN(await latestTime());
            await I_ManualApprovalTransferManager.modifyManualApproval(
                account_investor1,
                account_investor4,
                expiryTimeMA,
                web3.utils.toWei("4"),
                web3.utils.fromAscii("New Description"),
                true,
                {
                    from: token_owner
                }
            );

            let data = await I_ManualApprovalTransferManager.approvals.call(0);
            assert.equal(data[0], account_investor1);
            assert.equal(data[1], account_investor4);
            assert.equal(data[2].toString(), web3.utils.toWei("6"));
            assert.equal(data[3].toString(), web3.utils.toWei("5"));
            assert.equal(data[4].toString(), expiryTimeMA);
            assert.equal(web3.utils.toUtf8(data[5]), "New Description");
        });

        it("Should transact according to new allowance", async() => {
            currentTime = new BN(await latestTime());
            let oldBal4 = await I_SecurityToken.balanceOf.call(account_investor4);
            await I_SecurityToken.transfer(account_investor4, web3.utils.toWei("3"), {from: account_investor1});
            let newBal4 = await I_SecurityToken.balanceOf.call(account_investor4);
            assert.equal((newBal4.sub(oldBal4)).div(new BN(10).pow(new BN(18))).toString(), 3);
        });

        it("Should decrease the allowance", async() => {
            currentTime = new BN(await latestTime());
            await I_ManualApprovalTransferManager.modifyManualApproval(
                account_investor1,
                account_investor4,
                expiryTimeMA,
                web3.utils.toWei("1"),
                web3.utils.fromAscii("New Description"),
                false,
                {
                    from: token_owner
                }
            );

            let data = await I_ManualApprovalTransferManager.approvals.call(0);
            assert.equal(data[0], account_investor1);
            assert.equal(data[1], account_investor4);
            assert.equal(data[2].toString(), web3.utils.toWei("5"));
            assert.equal(data[3].toString(), web3.utils.toWei("1"));
            assert.equal(data[4].toString(), expiryTimeMA);
            assert.equal(web3.utils.toUtf8(data[5]), "New Description");
        });

        it("Should fail to transfer the tokens because allowance get changed", async() => {
            await catchRevert(
                I_SecurityToken.transfer(account_investor4, web3.utils.toWei("2"), {from: account_investor1}),
                "Transfer Invalid"
            );
        });

        it("Should successfully transfer the tokens within the allowance limit", async() => {
            currentTime = new BN(await latestTime());
            let oldBal4 = await I_SecurityToken.balanceOf.call(account_investor4);
            await I_SecurityToken.transfer(account_investor4, web3.utils.toWei("1"), {from: account_investor1});
            let newBal4 = await I_SecurityToken.balanceOf.call(account_investor4);
            assert.equal((newBal4.sub(oldBal4)).div(new BN(10).pow(new BN(18))).toString(), 1);
        });

        it("Should fail to modify because allowance is zero", async() => {
            await catchRevert(
                I_ManualApprovalTransferManager.modifyManualApproval(
                    account_investor1,
                    account_investor4,
                    expiryTimeMA,
                    web3.utils.toWei("5"),
                    web3.utils.fromAscii("New Description"),
                    false,
                    {
                        from: token_owner
                    }
                ),
<<<<<<< HEAD
                "Not allowed"
=======
                "Approval has been exhausted"
>>>>>>> 5117a147
            );
        });

        it("Should fail to revoke the manual Approval -- bad owner", async() => {
            await catchRevert(
                I_ManualApprovalTransferManager.revokeManualApproval(account_investor1, account_investor4, {from: account_investor5}),
                "Invalid permission"
            );
        })

        it("Should revoke the manual Approval b/w investor4 and 1", async() => {
            await I_ManualApprovalTransferManager.revokeManualApproval(account_investor1, account_investor4, {from: token_owner});
            assert.equal((await I_ManualApprovalTransferManager.getActiveApprovalsToUser.call(account_investor1))[0].length, 0);
            assert.equal((await I_ManualApprovalTransferManager.getActiveApprovalsToUser.call(account_investor4))[0].length, 0);
        });

        it("Should fail to revoke the same manual approval again", async() => {
            await catchRevert(
                I_ManualApprovalTransferManager.revokeManualApproval(account_investor1, account_investor4, {from: token_owner}),
                "Approval not exist"
            );
        });

        it("Should fail to add multiple manual approvals -- failed because of bad owner", async () => {
            await catchRevert(
                    I_ManualApprovalTransferManager.addManualApprovalMulti(
                    [account_investor2,account_investor3],
                    [account_investor3,account_investor4],
                    [web3.utils.toWei("2", "ether"), web3.utils.toWei("2", "ether")],
                    [currentTime.add(new BN(duration.days(1))),currentTime.add(new BN(duration.days(1)))],
                    [web3.utils.fromAscii("DESCRIPTION_1"), web3.utils.fromAscii("DESCRIPTION_2")],
                    {
                        from: account_investor5
                    }
                ),
                "Invalid permission"
            )
        });

        it("Should fail to add multiple manual approvals -- failed because of length mismatch", async () => {
            await catchRevert(
                    I_ManualApprovalTransferManager.addManualApprovalMulti(
                    [account_investor2],
                    [account_investor3,account_investor4],
                    [web3.utils.toWei("2", "ether"), web3.utils.toWei("2", "ether")],
                    [currentTime.add(new BN(duration.days(1))),currentTime.add(new BN(duration.days(1)))],
                    [web3.utils.fromAscii("DESCRIPTION_1"), web3.utils.fromAscii("DESCRIPTION_2")],
                    {
                        from: token_owner
                    }
                ),
                "Input array length mismatch"
            )
        });

        it("Should fail to add multiple manual approvals -- failed because of length mismatch", async () => {
            await catchRevert(
                    I_ManualApprovalTransferManager.addManualApprovalMulti(
                    [account_investor2,account_investor3],
                    [account_investor3,account_investor4],
                    [web3.utils.toWei("2", "ether"), web3.utils.toWei("2", "ether")],
                    [currentTime.add(new BN(duration.days(1)))],
                    [web3.utils.fromAscii("DESCRIPTION_1"), web3.utils.fromAscii("DESCRIPTION_2")],
                    {
                        from: token_owner
                    }
                ),
                "Input array length mismatch"
            )
        });

        it("Should fail to add multiple manual approvals -- failed because of length mismatch", async () => {
            await catchRevert (
                    I_ManualApprovalTransferManager.addManualApprovalMulti(
                    [account_investor2,account_investor3],
                    [account_investor3,account_investor4],
                    [web3.utils.toWei("2", "ether")],
                    [currentTime.add(new BN(duration.days(1))),currentTime.add(new BN(duration.days(1)))],
                    [web3.utils.fromAscii("DESCRIPTION_1"), web3.utils.fromAscii("DESCRIPTION_2")],
                    {
                        from: token_owner
                    }
                ),
                "Input array length mismatch"
            )
        });

        it("Should fail to add multiple manual approvals -- failed because of length mismatch", async () => {
            await catchRevert(
                    I_ManualApprovalTransferManager.addManualApprovalMulti(
                    [account_investor2,account_investor3],
                    [account_investor3,account_investor4],
                    [web3.utils.toWei("2", "ether"), web3.utils.toWei("2", "ether")],
                    [currentTime.add(new BN(duration.days(1))),currentTime.add(new BN(duration.days(1)))],
                    [web3.utils.fromAscii("DESCRIPTION_1")],
                    {
                        from: token_owner
                    }
                ),
                "Input array length mismatch"
            )
        });

        it("Add multiple manual approvals, and then retrieve", async () => {
            let time = currentTime.add(new BN(duration.days(1)));
            await I_ManualApprovalTransferManager.addManualApprovalMulti(
                [account_investor2,account_investor3],
                [account_investor3,account_investor4],
                [web3.utils.toWei("2", "ether"), web3.utils.toWei("2", "ether")],
                [time,currentTime.add(new BN(duration.days(1)))],
                [web3.utils.fromAscii("DESCRIPTION_1"), web3.utils.fromAscii("DESCRIPTION_2")],
                {
                    from: token_owner
                }
            );

            assert.equal(await I_ManualApprovalTransferManager.getTotalApprovalsLength.call(), 2);
            assert.equal((await I_ManualApprovalTransferManager.getActiveApprovalsToUser.call(account_investor3))[0].length , 2);
            assert.equal((await I_ManualApprovalTransferManager.getActiveApprovalsToUser.call(account_investor3))[0][1], account_investor3);
            assert.equal((await I_ManualApprovalTransferManager.getActiveApprovalsToUser.call(account_investor3))[1][0], account_investor3);
            let approvalDetail = await I_ManualApprovalTransferManager.getApprovalDetails.call(account_investor2, account_investor3);
            assert.equal(approvalDetail[0].toString(), time);
            assert.equal(approvalDetail[1].toString(), web3.utils.toWei("2", "ether"));
            assert.equal(approvalDetail[2].toString(), web3.utils.toWei("2", "ether"));
            assert.equal(web3.utils.toUtf8(approvalDetail[3]), "DESCRIPTION_1");
        });

        it("Retrieving details of non-existent approval", async () => {
            const approvalDetail = await I_ManualApprovalTransferManager.getApprovalDetails.call(account_investor6, account_investor7);
            console.log('approvalDetail', approvalDetail);
            const parsedDetail = {
                0: approvalDetail[0].toString(),
                1: approvalDetail[1].toString(),
                2: approvalDetail[2].toString(),
                3: web3.utils.hexToUtf8(approvalDetail[3])
            }
            assert.deepEqual({0:'0', 1:'0', 2:'0', 3: ''}, parsedDetail, "Approval doesn't exist");
        });

        it("Should fail to modify multiple approvals because of mismatched array params", async () => {
            await catchRevert(
                    I_ManualApprovalTransferManager.modifyManualApprovalMulti(
                    [account_investor2],
                    [account_investor3,account_investor4],
                    [web3.utils.toWei("2", "ether"), web3.utils.toWei("2", "ether")],
                    [currentTime.add(new BN(duration.days(1))),currentTime.add(new BN(duration.days(1)))],
                    [web3.utils.fromAscii("DESCRIPTION_1"), web3.utils.fromAscii("DESCRIPTION_2")],
                    [true, true],
                    {
                        from: token_owner
                    }
                ),
                "Input array length mismatch"
            )

            await catchRevert(
                    I_ManualApprovalTransferManager.modifyManualApprovalMulti(
                    [account_investor2,account_investor3],
                    [account_investor3,account_investor4],
                    [web3.utils.toWei("2", "ether"), web3.utils.toWei("2", "ether")],
                    [currentTime.add(new BN(duration.days(1)))],
                    [web3.utils.fromAscii("DESCRIPTION_1"), web3.utils.fromAscii("DESCRIPTION_2")],
                    [true, true],
                    {
                        from: token_owner
                    }
                ),
                "Input array length mismatch"
            )

            await catchRevert(
                    I_ManualApprovalTransferManager.modifyManualApprovalMulti(
                    [account_investor2,account_investor3],
                    [account_investor3,account_investor4],
                    [web3.utils.toWei("2", "ether")],
                    [currentTime.add(new BN(duration.days(1))),currentTime.add(new BN(duration.days(1)))],
                    [web3.utils.fromAscii("DESCRIPTION_1"), web3.utils.fromAscii("DESCRIPTION_2")],
                    [true, true],
                    {
                        from: token_owner
                    }
                ),
                "Input array length mismatch"
            )

            await catchRevert(
                    I_ManualApprovalTransferManager.modifyManualApprovalMulti(
                    [account_investor2,account_investor3],
                    [account_investor3,account_investor4],
                    [web3.utils.toWei("2", "ether"), web3.utils.toWei("2", "ether")],
                    [currentTime.add(new BN(duration.days(1))),currentTime.add(new BN(duration.days(1)))],
                    [web3.utils.fromAscii("DESCRIPTION_1")],
                    [true, true],
                    {
                        from: token_owner
                    }
                ),
                "Input array length mismatch"
            )

            await catchRevert(
                    I_ManualApprovalTransferManager.modifyManualApprovalMulti(
                    [account_investor2,account_investor3],
                    [account_investor3,account_investor4],
                    [web3.utils.toWei("2", "ether"), web3.utils.toWei("2", "ether")],
                    [currentTime.add(new BN(duration.days(1))),currentTime.add(new BN(duration.days(1)))],
                    [web3.utils.fromAscii("DESCRIPTION_1"), web3.utils.fromAscii("DESCRIPTION_2")],
                    [true],
                    {
                        from: token_owner
                    }
                ),
                "Input array length mismatch"
            )
        });

        it("Should fail to revoke the multiple manual approvals -- because of bad owner", async() => {
            await catchRevert(
                I_ManualApprovalTransferManager.revokeManualApprovalMulti(
                    [account_investor2,account_investor3],
                    [account_investor3,account_investor4],
                    {
                        from: account_investor5
                    }
                ),
                "Invalid permission"
            );
        })

        it("Should fail to revoke the multiple manual approvals -- because of input length mismatch", async() => {
            await catchRevert(
                I_ManualApprovalTransferManager.revokeManualApprovalMulti(
                    [account_investor2,account_investor3],
                    [account_investor3],
                    {
                        from: token_owner
                    }
                ),
                "array length mismatch"
            );
        })

        it("Revoke multiple manual approvals", async () => {
            await I_ManualApprovalTransferManager.revokeManualApprovalMulti(
                [account_investor2,account_investor3],
                [account_investor3,account_investor4],
                {
                    from: token_owner
                }
            );
            assert.equal(await I_ManualApprovalTransferManager.getTotalApprovalsLength.call(), 0);
        });

        it("Add a manual approval for a 5th investor from issuance", async () => {
            await I_ManualApprovalTransferManager.addManualApproval(
                "0x0000000000000000000000000000000000000000",
                account_investor5,
                web3.utils.toWei("2", "ether"),
                currentTime.add(new BN(duration.days(1))),
                web3.utils.fromAscii("DESCRIPTION"),
                {
                    from: token_owner
                }
            );
        });

        it("Should successfully attach the CountTransferManager with the security token (count of 1)", async () => {
            let bytesCountTM = web3.eth.abi.encodeFunctionCall(
                {
                    name: "configure",
                    type: "function",
                    inputs: [
                        {
                            type: "uint256",
                            name: "_maxHolderCount"
                        }
                    ]
                },
                [1]
            );

            const tx = await I_SecurityToken.addModule(I_CountTransferManagerFactory.address, bytesCountTM, 0, 0, false, { from: token_owner });
            assert.equal(tx.logs[2].args._types[0].toString(), transferManagerKey, "CountTransferManager doesn't get deployed");
            let name = web3.utils.toUtf8(tx.logs[2].args._name);
            assert.equal(name, "CountTransferManager", "CountTransferManager module was not added");
            I_CountTransferManager = await CountTransferManager.at(tx.logs[2].args._module);
        });

        it("Should get the permission list", async () => {
            let perm = await I_ManualApprovalTransferManager.getPermissions.call();
            assert.equal(perm.length, 1);
        });

        it("Should get the init function", async () => {
            let byte = await I_ManualApprovalTransferManager.getInitFunction.call();
            assert.equal(web3.utils.toAscii(byte).replace(/\u0000/g, ""), 0);
        });
    });

    describe("ManualApproval Transfer Manager Factory test cases", async () => {
        it("Should get the exact details of the factory", async () => {
            assert.equal(await I_ManualApprovalTransferManagerFactory.setupCost.call(), 0);
            assert.equal((await I_ManualApprovalTransferManagerFactory.getTypes.call())[0], 2);
            let name = web3.utils.toUtf8(await I_ManualApprovalTransferManagerFactory.name.call());
            assert.equal(name, "ManualApprovalTransferManager", "Wrong Module added");
            let desc = await I_ManualApprovalTransferManagerFactory.description.call();
            assert.equal(desc, "Manage transfers using single approvals", "Wrong Module added");
            let title = await I_ManualApprovalTransferManagerFactory.title.call();
            assert.equal(title, "Manual Approval Transfer Manager", "Wrong Module added");
<<<<<<< HEAD
            assert.equal(await I_ManualApprovalTransferManagerFactory.version.call(), "3.1.0");
=======
            assert.equal(await I_ManualApprovalTransferManagerFactory.version.call(), "3.0.1");
>>>>>>> 5117a147
        });

        it("Should get the tags of the factory", async () => {
            let tags = await I_ManualApprovalTransferManagerFactory.getTags.call();
            assert.equal(web3.utils.toUtf8(tags[0]), "Manual Approval");
            assert.equal(web3.utils.toUtf8(tags[1]), "Transfer Restriction");
        });
    });
});<|MERGE_RESOLUTION|>--- conflicted
+++ resolved
@@ -349,8 +349,6 @@
                     { from: token_owner }
                 ),
                 "Invalid expiry time"
-<<<<<<< HEAD
-=======
             );
         });
 
@@ -365,7 +363,6 @@
                     { from: token_owner }
                 ),
                 "Invalid allowance"
->>>>>>> 5117a147
             );
         });
 
@@ -530,11 +527,7 @@
                         from: token_owner
                     }
                 ),
-<<<<<<< HEAD
-                "Not allowed"
-=======
                 "Approval not present"
->>>>>>> 5117a147
             );
         });
 
@@ -698,11 +691,7 @@
                         from: token_owner
                     }
                 ),
-<<<<<<< HEAD
-                "Not allowed"
-=======
                 "Approval has been exhausted"
->>>>>>> 5117a147
             );
         });
 
@@ -1012,11 +1001,7 @@
             assert.equal(desc, "Manage transfers using single approvals", "Wrong Module added");
             let title = await I_ManualApprovalTransferManagerFactory.title.call();
             assert.equal(title, "Manual Approval Transfer Manager", "Wrong Module added");
-<<<<<<< HEAD
             assert.equal(await I_ManualApprovalTransferManagerFactory.version.call(), "3.1.0");
-=======
-            assert.equal(await I_ManualApprovalTransferManagerFactory.version.call(), "3.0.1");
->>>>>>> 5117a147
         });
 
         it("Should get the tags of the factory", async () => {
