import latestTime from './helpers/latestTime';
import { duration, ensureException, promisifyLogWatch, latestBlock } from './helpers/utils';
import takeSnapshot, { increaseTime, revertToSnapshot } from './helpers/time';
import { encodeProxyCall } from './helpers/encodeCall';

const PolymathRegistry = artifacts.require('./PolymathRegistry.sol')
const CappedSTOFactory = artifacts.require('./CappedSTOFactory.sol');
const CappedSTO = artifacts.require('./CappedSTO.sol');
const ModuleRegistry = artifacts.require('./ModuleRegistry.sol');
const SecurityToken = artifacts.require('./SecurityToken.sol');
const SecurityTokenRegistry = artifacts.require('./SecurityTokenRegistry.sol');
const SecurityTokenRegistryProxy = artifacts.require('./SecurityTokenRegistryProxy.sol');
const FeatureRegistry = artifacts.require('./FeatureRegistry.sol');
const STFactory = artifacts.require('./STFactory.sol');
const GeneralPermissionManagerFactory = artifacts.require('./GeneralPermissionManagerFactory.sol');
const GeneralTransferManagerFactory = artifacts.require('./GeneralTransferManagerFactory.sol');
const GeneralTransferManager = artifacts.require('./GeneralTransferManager');
const GeneralPermissionManager = artifacts.require('./GeneralPermissionManager');
const PolyTokenFaucet = artifacts.require('./PolyTokenFaucet.sol');
const TokenBurner = artifacts.require('./MockTokenBurner.sol');

const Web3 = require('web3');
const BigNumber = require('bignumber.js');
const web3 = new Web3(new Web3.providers.HttpProvider("http://localhost:8545")) // Hardcoded development port


contract('SecurityToken', accounts => {


    // Accounts Variable declaration
    let account_polymath;
    let account_investor1;
    let account_issuer;
    let token_owner;
    let account_investor2;
    let account_investor3;
    let account_affiliate1;
    let account_affiliate2;
    let account_fundsReceiver;
    let account_delegate;
    let account_temp;
    let account_controller;
    let address_zero = "0x0000000000000000000000000000000000000000";

    let balanceOfReceiver;
    // investor Details
    let fromTime;
    let toTime;
    let expiryTime;

    let ID_snap;
    const message = "Transaction Should Fail!!";

    // Contract Instance Declaration
    let I_GeneralPermissionManagerFactory;
    let I_SecurityTokenRegistryProxy;
    let I_GeneralTransferManagerFactory;
    let I_GeneralPermissionManager;
    let I_GeneralTransferManager;
    let I_ModuleRegistry;
    let I_TickerRegistry;
    let I_FeatureRegistry;
    let I_SecurityTokenRegistry;
    let I_CappedSTOFactory;
    let I_STFactory;
    let I_SecurityToken;
    let I_STRProxied;
    let I_CappedSTO;
    let I_PolyToken;
    let I_TokenBurner;
    let I_PolymathRegistry;

    // SecurityToken Details (Launched ST on the behalf of the issuer)
    const name = "Demo Token";
    const symbol = "DET";
    const tokenDetails = "This is equity type of issuance";
    const decimals = 18;
    let snap_Id;
    // Module key
    const permissionManagerKey = 1;
    const transferManagerKey = 2;
    const stoKey = 3;
    const budget = 0;

    // Initial fee for ticker registry and security token registry
    const initRegFee = web3.utils.toWei("250");

    // delagate details
    const delegateDetails = "I am delegate ..";
    const TM_Perm = 'FLAGS';
    const TM_Perm_Whitelist = 'WHITELIST';

    // Capped STO details
    let startTime;
    let endTime;
    const cap = new BigNumber(10000).times(new BigNumber(10).pow(18));
    const rate = 1000;
    const fundRaiseType = [0];
    const cappedSTOSetupCost= web3.utils.toWei("20000","ether");
    const maxCost = cappedSTOSetupCost;
    const functionSignature = {
        name: 'configure',
        type: 'function',
        inputs: [{
            type: 'uint256',
            name: '_startTime'
        },{
            type: 'uint256',
            name: '_endTime'
        },{
            type: 'uint256',
            name: '_cap'
        },{
            type: 'uint256',
            name: '_rate'
        },{
            type: 'uint8[]',
            name: '_fundRaiseTypes',
        },{
            type: 'address',
            name: '_fundsReceiver'
        }
        ]
    };

    before(async() => {

        // Accounts setup
        account_polymath = accounts[0];
        account_issuer = accounts[1];
        account_affiliate1 = accounts[2];
        account_affiliate2 = accounts[3];
        account_fundsReceiver = accounts[4];
        account_delegate = accounts[5];
        account_investor2 = accounts[6];
        account_investor3 = accounts[7];
        account_temp = accounts[8];
        account_investor1 = accounts[9];

        token_owner = account_issuer;
        account_controller = account_temp;

        // ----------- POLYMATH NETWORK Configuration ------------

        // Step 0: Deploy the PolymathRegistry
        I_PolymathRegistry = await PolymathRegistry.new({from: account_polymath});

        // Step 1: Deploy the token Faucet and Mint tokens for token_owner
        I_PolyToken = await PolyTokenFaucet.new();
        await I_PolyToken.getTokens((10000 * Math.pow(10, 18)), token_owner);
        await I_PolymathRegistry.changeAddress("PolyToken", I_PolyToken.address, {from: account_polymath})

        // STEP 2: Deploy the ModuleRegistry

        I_ModuleRegistry = await ModuleRegistry.new(I_PolymathRegistry.address, {from:account_polymath});
        await I_PolymathRegistry.changeAddress("ModuleRegistry", I_ModuleRegistry.address, {from: account_polymath});

        assert.notEqual(
            I_ModuleRegistry.address.valueOf(),
            address_zero,
            "ModuleRegistry contract was not deployed"
        );

        // STEP 2: Deploy the GeneralTransferManagerFactory

        I_GeneralTransferManagerFactory = await GeneralTransferManagerFactory.new(I_PolyToken.address, 0, 0, 0, {from:account_polymath});

        assert.notEqual(
            I_GeneralTransferManagerFactory.address.valueOf(),
            address_zero,
            "GeneralTransferManagerFactory contract was not deployed"
        );

        // STEP 3: Deploy the GeneralDelegateManagerFactory

        I_GeneralPermissionManagerFactory = await GeneralPermissionManagerFactory.new(I_PolyToken.address, 0, 0, 0, {from:account_polymath});

        assert.notEqual(
            I_GeneralPermissionManagerFactory.address.valueOf(),
            address_zero,
            "GeneralDelegateManagerFactory contract was not deployed"
        );

        // STEP 4: Deploy the CappedSTOFactory

        I_CappedSTOFactory = await CappedSTOFactory.new(I_PolyToken.address, cappedSTOSetupCost, 0, 0, { from: token_owner });

        assert.notEqual(
            I_CappedSTOFactory.address.valueOf(),
            address_zero,
            "CappedSTOFactory contract was not deployed"
        );

        // STEP 5: Register the Modules with the ModuleRegistry contract

        // (A) :  Register the GeneralTransferManagerFactory
        await I_ModuleRegistry.registerModule(I_GeneralTransferManagerFactory.address, { from: account_polymath });
        await I_ModuleRegistry.verifyModule(I_GeneralTransferManagerFactory.address, true, { from: account_polymath });

        // (B) :  Register the GeneralDelegateManagerFactory
        await I_ModuleRegistry.registerModule(I_GeneralPermissionManagerFactory.address, { from: account_polymath });
        await I_ModuleRegistry.verifyModule(I_GeneralPermissionManagerFactory.address, true, { from: account_polymath });

        // (C) : Register the STOFactory
        await I_ModuleRegistry.registerModule(I_CappedSTOFactory.address, { from: token_owner });
        await I_ModuleRegistry.verifyModule(I_CappedSTOFactory.address, true, { from: account_polymath });

<<<<<<< HEAD
=======
        // Step 6: Deploy the TickerRegistry

        I_TickerRegistry = await TickerRegistry.new(I_PolymathRegistry.address, initRegFee, { from: account_polymath });
        await I_PolymathRegistry.changeAddress("TickerRegistry", I_TickerRegistry.address, {from: account_polymath});

        assert.notEqual(
            I_TickerRegistry.address.valueOf(),
            address_zero,
            "TickerRegistry contract was not deployed",
        );

>>>>>>> ddcdb427
        // Step 7: Deploy the STFactory contract

        I_STFactory = await STFactory.new(I_GeneralTransferManagerFactory.address, {from : account_polymath });

        assert.notEqual(
            I_STFactory.address.valueOf(),
            address_zero,
            "STFactory contract was not deployed",
        );

        // Step 8: Deploy the SecurityTokenRegistry

        // Step 9: Deploy the SecurityTokenRegistry

       I_SecurityTokenRegistry = await SecurityTokenRegistry.new({from: account_polymath });

<<<<<<< HEAD
       assert.notEqual(
           I_SecurityTokenRegistry.address.valueOf(),
           "0x0000000000000000000000000000000000000000",
           "SecurityTokenRegistry contract was not deployed",
       );

       // Step 10: update the registries addresses from the PolymathRegistry contract
       I_SecurityTokenRegistryProxy = await SecurityTokenRegistryProxy.new({from: account_polymath});
       let bytesProxy = encodeProxyCall([I_PolymathRegistry.address, I_STFactory.address, initRegFee, initRegFee, I_PolyToken.address, account_polymath]);
       await I_SecurityTokenRegistryProxy.upgradeToAndCall("1.0.0", I_SecurityTokenRegistry.address, bytesProxy, {from: account_polymath});
       I_STRProxied = await SecurityTokenRegistry.at(I_SecurityTokenRegistryProxy.address);
=======
        assert.notEqual(
            I_SecurityTokenRegistry.address.valueOf(),
            address_zero,
            "SecurityTokenRegistry contract was not deployed",
        );
>>>>>>> ddcdb427

        // Step 10: Deploy the FeatureRegistry

        I_FeatureRegistry = await FeatureRegistry.new(
            I_PolymathRegistry.address,
            {
                from: account_polymath
            });
        await I_PolymathRegistry.changeAddress("FeatureRegistry", I_FeatureRegistry.address, {from: account_polymath});

        assert.notEqual(
            I_FeatureRegistry.address.valueOf(),
            address_zero,
            "FeatureRegistry contract was not deployed",
        );

        // Step 11: update the registries addresses from the PolymathRegistry contract
        await I_PolymathRegistry.changeAddress("SecurityTokenRegistry", I_STRProxied.address, {from: account_polymath});
        await I_ModuleRegistry.updateFromRegistry({from: account_polymath});

        // Printing all the contract addresses
        console.log(`
        --------------------- Polymath Network Smart Contracts: ---------------------
        PolymathRegistry:                  ${PolymathRegistry.address}
        SecurityTokenRegistryProxy:        ${SecurityTokenRegistryProxy.address}
        SecurityTokenRegistry:             ${SecurityTokenRegistry.address}
        ModuleRegistry:                    ${ModuleRegistry.address}
        FeatureRegistry:                   ${FeatureRegistry.address}

        STFactory:                         ${STFactory.address}
        GeneralTransferManagerFactory:     ${GeneralTransferManagerFactory.address}
        GeneralPermissionManagerFactory:   ${GeneralPermissionManagerFactory.address}

        CappedSTOFactory:                  ${I_CappedSTOFactory.address}
        -----------------------------------------------------------------------------
        `);
    });

    describe("Generate the SecurityToken", async() => {

        it("Should register the ticker before the generation of the security token", async () => {
            await I_PolyToken.approve(I_STRProxied.address, initRegFee, { from: token_owner });
            let tx = await I_STRProxied.registerTicker(token_owner, symbol, name, { from : token_owner });
            assert.equal(tx.logs[0].args._owner, token_owner);
            assert.equal(tx.logs[0].args._ticker, symbol);
        });

        it("Should generate the new security token with the same symbol as registered above", async () => {
            await I_PolyToken.approve(I_STRProxied.address, initRegFee, { from: token_owner });
            let _blockNo = latestBlock();
            let tx = await I_STRProxied.generateSecurityToken(name, symbol, tokenDetails, false, { from: token_owner, gas:60000000  });

            // Verify the successful generation of the security token
            assert.equal(tx.logs[1].args._ticker, symbol, "SecurityToken doesn't get deployed");

            I_SecurityToken = SecurityToken.at(tx.logs[1].args._securityTokenAddress);

            const log = await promisifyLogWatch(I_SecurityToken.LogModuleAdded({from: _blockNo}), 1);

            // Verify that GeneralTransferManager module get added successfully or not
            assert.equal(log.args._type.toNumber(), transferManagerKey);
            assert.equal(web3.utils.toUtf8(log.args._name),"GeneralTransferManager");
        });

        it("Should intialize the auto attached modules", async () => {
            let moduleData = await I_SecurityToken.modules(transferManagerKey, 0);
            I_GeneralTransferManager = GeneralTransferManager.at(moduleData[1]);

            assert.notEqual(
                I_GeneralTransferManager.address.valueOf(),
                address_zero,
                "GeneralTransferManager contract was not deployed",
            );

        });

        // it("Should successfully attach the General permission manager factory with the security token", async () => {
        //     snap_Id = await takeSnapshot();
        //     const tx = await I_SecurityToken.addModule(I_GeneralPermissionManagerFactory.address, "0x", 0, 0, { from: token_owner });
        //     assert.equal(tx.logs[2].args._type.toNumber(), permissionManagerKey, "General Permission Manager doesn't get deployed");
        //     assert.equal(
        //         web3.utils.toAscii(tx.logs[2].args._name)
        //         .replace(/\u0000/g, ''),
        //         "GeneralPermissionManager",
        //         "GeneralPermissionManagerFactory module was not added"
        //     );
        //     I_GeneralPermissionManager = GeneralPermissionManager.at(tx.logs[2].args._module);
        // });

        // it("Should lock the module which is already added in the security token", async() => {
        //     let errorThrown = false;
        //     try {
        //         await I_SecurityToken.lockModule(permissionManagerKey, { from: account_temp});
        //     } catch(error) {
        //         console.log(`         tx revert -> lockModule only be called by the owner of the SecurityToken`.grey);
        //         errorThrown = true;
        //         ensureException(error);
        //     }
        //     assert.ok(errorThrown, message);
        // });

        // it("Should lock the module which is already added in the security token", async() => {
        //     let tx = await I_SecurityToken.lockModule(permissionManagerKey, { from: token_owner});
        //     assert.equal(tx.logs[0].args._moduleType, permissionManagerKey);
        // });

        // it("Should lock the module which is already added in the security token", async() => {
        //     let errorThrown = false;
        //     try {
        //         await I_SecurityToken.lockModule(permissionManagerKey, { from: token_owner});
        //     } catch(error) {
        //         console.log(`         tx revert -> Can't lock a already locked module`.grey);
        //         errorThrown = true;
        //         ensureException(error);
        //     }
        //     assert.ok(errorThrown, message);
        //     await revertToSnapshot(snap_Id);
        // });

        it("Should mint the tokens before attaching the STO -- fail only be called by the owner", async() => {
            let errorThrown = false;
            let fromTime = latestTime();
            let toTime = fromTime + duration.days(100);
            let expiryTime = toTime + duration.days(100);

            let tx = await I_GeneralTransferManager.modifyWhitelist(
                account_affiliate1,
                fromTime,
                toTime,
                expiryTime,
                true,
                {
                    from: token_owner,
                    gas: 6000000
                });
            assert.equal(tx.logs[0].args._investor, account_affiliate1, "Failed in adding the investor in whitelist");
            try {
                await I_SecurityToken.mint(account_investor1, (100 * Math.pow(10, 18)), {from: account_delegate});
            } catch(error) {
                console.log(`         tx revert -> Mint only be called by the owner of the SecurityToken`.grey);
                errorThrown = true;
                ensureException(error);
            }
            assert.ok(errorThrown, message);
        });

        it("Should mint the tokens before attaching the STO", async() => {
            await I_SecurityToken.mint(account_affiliate1, (100 * Math.pow(10, 18)), {from: token_owner, gas: 500000});
            let balance = await I_SecurityToken.balanceOf(account_affiliate1);
            assert.equal(balance.dividedBy(new BigNumber(10).pow(18)).toNumber(), 100);
        });

        it("Should mint the multi tokens before attaching the STO -- fail only be called by the owner", async() => {
            let errorThrown = false;
            let fromTime = latestTime();
            let toTime = fromTime + duration.days(100);
            let expiryTime = toTime + duration.days(100);

            let tx = await I_GeneralTransferManager.modifyWhitelist(
                account_affiliate2,
                fromTime,
                toTime,
                expiryTime,
                true,
                {
                    from: token_owner,
                    gas: 6000000
                });

            assert.equal(tx.logs[0].args._investor, account_affiliate2, "Failed in adding the investor in whitelist");
            try {
                await I_SecurityToken.mintMulti([account_affiliate1, account_affiliate2], [(100 * Math.pow(10, 18)), (110 * Math.pow(10, 18))], {from: account_delegate, gas: 500000});
            } catch(error) {
                console.log(`         tx revert -> Mint only be called by the owner of the SecurityToken`.grey);
                errorThrown = true;
                ensureException(error);
            }
            assert.ok(errorThrown, message);
        });

        it("Should mintMulti", async() => {
            let errorThrown = false;
            try {
                await I_SecurityToken.mintMulti([account_affiliate1, account_affiliate2], [(100 * Math.pow(10, 18))], {from: token_owner, gas: 500000});
            } catch(error) {
                console.log(`         tx revert -> Array length are un-equal`.grey);
                errorThrown = true;
                ensureException(error);
            }
            assert.ok(errorThrown, message);
        })

        it("Should mint the tokens for multiple afiliated investors before attaching the STO", async() => {
            await I_SecurityToken.mintMulti([account_affiliate1, account_affiliate2], [(100 * Math.pow(10, 18)), (110 * Math.pow(10, 18))], {from: token_owner, gas: 500000});
            let balance1 = await I_SecurityToken.balanceOf(account_affiliate1);
            assert.equal(balance1.dividedBy(new BigNumber(10).pow(18)).toNumber(), 200);
            let balance2 = await I_SecurityToken.balanceOf(account_affiliate2);
            assert.equal(balance2.dividedBy(new BigNumber(10).pow(18)).toNumber(), 110);
        });

        it("Should finish the minting -- fail because feature is not activated", async() => {
            let errorThrown = false;
            try {
                await I_SecurityToken.freezeMinting({from: token_owner});
            } catch(error) {
                console.log(`         tx revert -> freezeMinting cannot be called before activated by polymath`.grey);
                errorThrown = true;
                ensureException(error);
            }
            assert.ok(errorThrown, message);
        });

        it("Should finish the minting -- fail to activate the feature because msg.sender is not polymath", async() => {
            let errorThrown = false;
            try {
                await I_FeatureRegistry.setFeatureStatus("freezeMintingAllowed", true, {from: token_owner});
            } catch(error) {
                console.log(`         tx revert -> allowFreezeMinting must be called by polymath`.grey);
                errorThrown = true;
                ensureException(error);
            }
            assert.ok(errorThrown, message);
        });

        it("Should finish the minting -- successfully activate the feature", async() => {
            let errorThrown1 = false;
            try {
                await I_FeatureRegistry.setFeatureStatus("freezeMintingAllowed", false, {from: account_polymath});
            } catch(error) {
                console.log(`         tx revert -> must change state`.grey);
                errorThrown1 = true;
                ensureException(error);
            }
            assert.ok(errorThrown1, message);

            assert.equal(false, await I_FeatureRegistry.getFeatureStatus("freezeMintingAllowed", {from: account_temp}));
            await I_FeatureRegistry.setFeatureStatus("freezeMintingAllowed", true, {from: account_polymath});
            assert.equal(true, await I_FeatureRegistry.getFeatureStatus("freezeMintingAllowed", {from: account_temp}));

            let errorThrown2 = false;
            try {
                await I_FeatureRegistry.setFeatureStatus("freezeMintingAllowed", true, {from: account_polymath});
            } catch(error) {
                console.log(`         tx revert -> must change state`.grey);
                errorThrown2 = true;
                ensureException(error);
            }
            assert.ok(errorThrown2, message);
        });

        it("Should finish the minting -- fail because msg.sender is not the owner", async() => {
            let errorThrown = false;
            try {
                await I_SecurityToken.freezeMinting({from: account_temp});
            } catch(error) {
                console.log(`         tx revert -> freezeMinting only be called by the owner of the SecurityToken`.grey);
                errorThrown = true;
                ensureException(error);
            }
            assert.ok(errorThrown, message);
        });

        it("Should finish minting & restrict the further minting", async() => {
            let id = await takeSnapshot();
            await I_SecurityToken.freezeMinting({from: token_owner});
            let errorThrown = false;
            try {
                await I_SecurityToken.mint(account_affiliate1, (100 * Math.pow(10, 18)), {from: token_owner, gas: 500000});
            } catch(error) {
                console.log(`         tx revert -> Minting is finished`.grey);
                errorThrown = true;
                ensureException(error);
            }
            assert.ok(errorThrown, message);
            await revertToSnapshot(id);
        });

        it("Should fail to attach the STO factory because not enough poly in contract", async () => {
            startTime = latestTime() + duration.seconds(5000);
            endTime = startTime + duration.days(30);
            let bytesSTO = web3.eth.abi.encodeFunctionCall(functionSignature, [startTime, endTime, cap, rate, fundRaiseType, account_fundsReceiver]);
            let errorThrown = false;
            try {
                let tx = await I_SecurityToken.addModule(I_CappedSTOFactory.address, bytesSTO, maxCost, 0, { from: token_owner, gas: 60000000 });
            } catch (error) {
                console.log(`         tx revert -> not enough poly in contract`);
                errorThrown = true;
                ensureException(error);
            }
            assert.ok(errorThrown, message);
        });

        it("Should fail to attach the STO factory because max cost too small", async () => {
            startTime = latestTime() + duration.seconds(5000);
            endTime = startTime + duration.days(30);
            let bytesSTO = web3.eth.abi.encodeFunctionCall(functionSignature, [startTime, endTime, cap, rate, fundRaiseType, account_fundsReceiver]);
            await I_PolyToken.getTokens(cappedSTOSetupCost, token_owner);
            await I_PolyToken.transfer(I_SecurityToken.address, cappedSTOSetupCost, { from: token_owner});
            let errorThrown = false;
            try {
                let tx = await I_SecurityToken.addModule(I_CappedSTOFactory.address, bytesSTO, web3.utils.toWei("1000","ether"), 0, { from: token_owner, gas: 60000000 });
            } catch (error) {
                console.log(`         tx revert -> max cost too small`);
                errorThrown = true;
                ensureException(error);
            }
            assert.ok(errorThrown, message);
        });

        it("Should successfully attach the STO factory with the security token", async () => {
            startTime = latestTime() + duration.seconds(5000);
            endTime = startTime + duration.days(30);
            let bytesSTO = web3.eth.abi.encodeFunctionCall(functionSignature, [startTime, endTime, cap, rate, fundRaiseType, account_fundsReceiver]);

            await I_PolyToken.getTokens(cappedSTOSetupCost, token_owner);
            await I_PolyToken.transfer(I_SecurityToken.address, cappedSTOSetupCost, { from: token_owner});

            const tx = await I_SecurityToken.addModule(I_CappedSTOFactory.address, bytesSTO, maxCost, 0, { from: token_owner, gas: 60000000 });

            assert.equal(tx.logs[3].args._type, stoKey, "CappedSTO doesn't get deployed");
            assert.equal(web3.utils.toUtf8(tx.logs[3].args._name), "CappedSTO", "CappedSTOFactory module was not added");
            I_CappedSTO = CappedSTO.at(tx.logs[3].args._module);
        });

        it("Should successfully mint tokens while STO attached", async () => {
            await I_SecurityToken.mint(account_affiliate1, (100 * Math.pow(10, 18)), {from: token_owner, gas: 500000});
            let balance = await I_SecurityToken.balanceOf(account_affiliate1);
            assert.equal(balance.dividedBy(new BigNumber(10).pow(18)).toNumber(), 300);
        });

        it("Should fail to mint tokens while STO attached after freezeMinting called", async () => {
            let id = await takeSnapshot();
            await I_SecurityToken.freezeMinting({from: token_owner});
            let errorThrown = false;
            try {
                await I_SecurityToken.mint(account_affiliate1, (100 * Math.pow(10, 18)), {from: token_owner, gas: 500000});
            } catch(error) {
                console.log(`         tx revert -> Minting is finished`.grey);
                errorThrown = true;
                ensureException(error);
            }
            assert.ok(errorThrown, message);
            await revertToSnapshot(id);
        });

    });

    describe("Module related functions", async() => {
        it("Should get the modules of the securityToken by index", async () => {
            let moduleData = await I_SecurityToken.getModule.call(stoKey, 0);
            assert.equal(web3.utils.toAscii(moduleData[0]).replace(/\u0000/g, ''), "CappedSTO");
            assert.equal(moduleData[1], I_CappedSTO.address);
        });

        it("Should get the modules of the securityToken by index (not added into the security token yet)", async () => {
            let moduleData = await I_SecurityToken.getModule.call(permissionManagerKey, 0);
            assert.equal(web3.utils.toAscii(moduleData[0]).replace(/\u0000/g, ''), "");
            assert.equal(moduleData[1], address_zero);
        });

        it("Should get the modules of the securityToken by name", async () => {
            let moduleData = await I_SecurityToken.getAllModulesByName.call(stoKey, "CappedSTO");
            assert.equal(web3.utils.toAscii(moduleData[0][0]).replace(/\u0000/g, ''), "CappedSTO");
            assert.equal(moduleData[1][0], I_CappedSTO.address);
        });

        it("Should get the modules of the securityToken by name (not added into the security token yet)", async () => {
            let moduleData = await I_SecurityToken.getAllModulesByName.call(permissionManagerKey, "GeneralPermissionManager");
            assert.equal(moduleData[0].length, 0);
            assert.equal(moduleData[1].length, 0);
        });

        it("Should get the modules of the securityToken by name (not added into the security token yet)", async () => {
            let moduleData = await I_SecurityToken.getAllModulesByName.call(transferManagerKey, "CountTransferManager");
            assert.equal(moduleData[0].length, 0);
            assert.equal(moduleData[1].length, 0);
        });

        it("Should fail in updating the token details", async() => {
            let errorThrown = false;
            try {
                let log = await I_SecurityToken.updateTokenDetails("new token details", {from: account_delegate});
            } catch (error) {
                console.log(`         tx revert -> msg.sender should be the owner of the token`);
                errorThrown = true;
                ensureException(error);
            }
            assert.ok(errorThrown, message);
        });

        it("Should update the token details", async() => {
            let log = await I_SecurityToken.updateTokenDetails("new token details", {from: token_owner});
            assert.equal(log.logs[0].args._newDetails, "new token details");
        });

        it("Should successfully remove the general transfer manager module from the securityToken -- fails msg.sender should be Owner", async() => {
            let errorThrown = false;
            try {
                let tx = await I_SecurityToken.removeModule(transferManagerKey, 0, { from : account_temp });
            } catch (error) {
                console.log(`Test Case passed by restricting the unknown account to call removeModule of the securityToken`);
                errorThrown = true;
                ensureException(error);
            }
            assert.ok(errorThrown, message);
        });

        it("Should successful remove the module", async() => {
            let errorThrown = false;
            try {
                let tx = await I_SecurityToken.removeModule(transferManagerKey, 6, { from : token_owner });
            } catch (error) {
                console.log(`       tx -> Failed because index doesn't exist`);
                errorThrown = true;
                ensureException(error);
            }
            assert.ok(errorThrown, message);
        })

        it("Should successfully remove the general transfer manager module from the securityToken", async() => {
            let key = await takeSnapshot();
            let tx = await I_SecurityToken.removeModule(transferManagerKey, 0, { from : token_owner });
            assert.equal(tx.logs[0].args._type, transferManagerKey);
            assert.equal(tx.logs[0].args._module, I_GeneralTransferManager.address);
            await revertToSnapshot(key);
        });

        it("Should verify the revertion of snapshot works properly", async() => {
            let moduleData = await I_SecurityToken.getModule.call(transferManagerKey, 0);
            assert.equal(web3.utils.toAscii(moduleData[0]).replace(/\u0000/g, ''), "GeneralTransferManager");
            assert.equal(moduleData[1], I_GeneralTransferManager.address);
        });

        it("Should change the budget of the module", async() => {
            let errorThrown = false;
            try {
                let tx = await I_SecurityToken.changeModuleBudget(0, 0, (100 * Math.pow(10, 18)),{ from : token_owner});
            } catch(error) {
                console.log(`       tx -> Failed because key type is 0`.grey);
                errorThrown = true;
                ensureException(error);
            }
            assert.ok(errorThrown, message);
         });

         it("Should change the budget of the module", async() => {
            let errorThrown = false;
            try {
                let tx = await I_SecurityToken.changeModuleBudget(stoKey, 5, (100 * Math.pow(10, 18)),{ from : token_owner});
            } catch(error) {
                console.log(`       tx -> Failed because module index is not valid`.grey);
                errorThrown = true;
                ensureException(error);
            }
            assert.ok(errorThrown, message);
         });


        it("Should change the budget of the module", async() => {
           let tx = await I_SecurityToken.changeModuleBudget(stoKey, 0, (100 * Math.pow(10, 18)),{ from : token_owner});
           assert.equal(tx.logs[1].args._moduleType, stoKey);
           assert.equal(tx.logs[1].args._module, I_CappedSTO.address);
           assert.equal(tx.logs[1].args._budget.dividedBy(new BigNumber(10).pow(18)).toNumber(), 100);
        });

    });

    describe("General Transfer manager Related test cases", async () => {

            it("Should Buy the tokens", async() => {
                balanceOfReceiver = await web3.eth.getBalance(account_fundsReceiver);
                // Add the Investor in to the whitelist

                fromTime = latestTime();
                toTime = fromTime + duration.days(100);
                expiryTime = toTime + duration.days(100);

                let tx = await I_GeneralTransferManager.modifyWhitelist(
                    account_investor1,
                    fromTime,
                    toTime,
                    expiryTime,
                    true,
                    {
                        from: token_owner,
                        gas: 6000000
                    });
                assert.equal(tx.logs[0].args._investor, account_investor1, "Failed in adding the investor in whitelist");
                // Jump time
                await increaseTime(5000);
                // Fallback transaction
                await web3.eth.sendTransaction({
                    from: account_investor1,
                    to: I_CappedSTO.address,
                    gas: 2100000,
                    value: web3.utils.toWei('1', 'ether')
                    });

                assert.equal(
                    (await I_CappedSTO.getRaisedEther.call())
                    .dividedBy(new BigNumber(10).pow(18))
                    .toNumber(),
                    1
                );

                assert.equal(await I_CappedSTO.getNumberInvestors.call(), 1);

                assert.equal(
                    (await I_SecurityToken.balanceOf(account_investor1))
                    .dividedBy(new BigNumber(10).pow(18))
                    .toNumber(),
                    1000
                );
            });

            it("Should Fail in transferring the token from one whitelist investor 1 to non whitelist investor 2", async() => {
                let errorThrown = false;
                try {
                    await I_SecurityToken.transfer(account_investor2, (10 *  Math.pow(10, 18)), { from : account_investor1});
                } catch(error) {
                    console.log(`         tx revert -> Investor 2 is not in the whitelist`.grey);
                    errorThrown = true;
                    ensureException(error);
                }
                assert.ok(errorThrown, message);
            });

            it("Should fail to provide the permission to the delegate to change the transfer bools", async () => {
                let errorThrown = false;
                // Add permission to the deletgate (A regesteration process)
                await I_SecurityToken.addModule(I_GeneralPermissionManagerFactory.address, "", 0, 0, {from: token_owner});
                let moduleData = await I_SecurityToken.modules(permissionManagerKey, 0);
                I_GeneralPermissionManager = GeneralPermissionManager.at(moduleData[1]);
                try {
                    await I_GeneralPermissionManager.addPermission(account_delegate, delegateDetails, { from: account_temp });
                } catch (error) {
                    console.log(`${account_temp} doesn't have permissions to register the delegate`);
                    errorThrown = true;
                    ensureException(error);
                }
                assert.ok(errorThrown, message);
            });

            it("Should provide the permission to the delegate to change the transfer bools", async () => {
                // Add permission to the deletgate (A regesteration process)
                await I_GeneralPermissionManager.addPermission(account_delegate, delegateDetails, { from: token_owner});
                // Providing the permission to the delegate
                await I_GeneralPermissionManager.changePermission(account_delegate, I_GeneralTransferManager.address, TM_Perm, true, { from: token_owner });

                assert.isTrue(await I_GeneralPermissionManager.checkPermission(account_delegate, I_GeneralTransferManager.address, TM_Perm));
            });


            it("Should fail to activate the bool allowAllTransfer", async() => {
                let errorThrown = false;
                try {
                    let tx = await I_GeneralTransferManager.changeAllowAllTransfers(true, { from : account_temp });
                } catch (error) {
                    console.log(`${account_temp} doesn't have permissions to activate the bool allowAllTransfer`);
                    errorThrown = true;
                    ensureException(error);
                }
                assert.ok(errorThrown, message);
            });

            it("Should activate the bool allowAllTransfer", async() => {
                ID_snap = await takeSnapshot();
                let tx = await I_GeneralTransferManager.changeAllowAllTransfers(true, { from : account_delegate });

                assert.isTrue(tx.logs[0].args._allowAllTransfers, "AllowTransfer variable is not successfully updated");
            });


            it("Should fail to send tokens with the wrong granularity", async() => {
                let errorThrown = false;
                try {
                  await I_SecurityToken.transfer(accounts[7], Math.pow(10, 17), { from : account_investor1});
                } catch (error) {
                    console.log('         tx revert -> Incorrect token granularity - expected'.grey);
                    errorThrown = true;
                    ensureException(error);
                }
                assert.ok(errorThrown, message);
            });

            it("Should adjust granularity", async() => {
                let errorThrown = false;
                try {
                    await I_SecurityToken.changeGranularity(0, {from: token_owner });
                } catch(error) {
                    console.log('         tx revert -> Incorrect token granularity - expected'.grey);
                    errorThrown = true;
                    ensureException(error);
                }
                assert.ok(errorThrown, message);
            });

            it("Should adjust granularity", async() => {
                let errorThrown = false;
                await I_SecurityToken.changeGranularity(Math.pow(10, 17), {from: token_owner });
                await I_SecurityToken.transfer(accounts[7], Math.pow(10, 17), { from : account_investor1, gas: 2500000 });
                await I_SecurityToken.transfer(account_investor1, Math.pow(10, 17), { from : accounts[7], gas: 2500000});
            });

            it("Should transfer from whitelist investor to non-whitelist investor in first tx and in 2nd tx non-whitelist to non-whitelist transfer", async() => {
                await I_SecurityToken.transfer(accounts[7], (10 *  Math.pow(10, 18)), { from : account_investor1, gas: 2500000});

                assert.equal(
                    (await I_SecurityToken.balanceOf(accounts[7]))
                    .dividedBy(new BigNumber(10).pow(18)).toNumber(),
                    10,
                    "Transfer doesn't take place properly"
                );

                await I_SecurityToken.transfer(account_temp, (5 *  Math.pow(10, 18)), { from : accounts[7], gas: 2500000});

                assert.equal(
                    (await I_SecurityToken.balanceOf(account_temp))
                    .dividedBy(new BigNumber(10).pow(18)).toNumber(),
                    5,
                    "Transfer doesn't take place properly"
                );
                await revertToSnapshot(ID_snap);
            });

            it("Should bool allowAllTransfer value is false", async() => {
                assert.isFalse(await I_GeneralTransferManager.allowAllTransfers.call(), "reverting of snapshot doesn't works properly");
            });

            it("Should change the bool allowAllWhitelistTransfers to true", async () => {
                ID_snap = await takeSnapshot();
                let tx = await I_GeneralTransferManager.changeAllowAllWhitelistTransfers(true, { from : account_delegate });

                assert.isTrue(tx.logs[0].args._allowAllWhitelistTransfers, "allowAllWhitelistTransfers variable is not successfully updated");
            });

            it("Should transfer from whitelist investor1 to whitelist investor 2", async() => {
                let tx = await I_GeneralTransferManager.modifyWhitelist(
                    account_investor2,
                    fromTime,
                    toTime,
                    expiryTime,
                    true,
                    {
                        from: token_owner,
                        gas: 500000
                    });

                assert.equal(tx.logs[0].args._investor, account_investor2, "Failed in adding the investor in whitelist");

                await I_SecurityToken.transfer(account_investor2, (10 *  Math.pow(10, 18)), { from : account_investor1, gas: 2500000});
                assert.equal(
                    (await I_SecurityToken.balanceOf(account_investor2))
                    .dividedBy(new BigNumber(10).pow(18)).toNumber(),
                    10,
                    "Transfer doesn't take place properly"
                );
            });

            it("Should transfer from whitelist investor1 to whitelist investor 2 -- value = 0", async() => {
                let tx = await I_SecurityToken.transfer(account_investor2, 0, { from : account_investor1, gas: 2500000});
                assert.equal((tx.logs[0].args.value).toNumber(),0);
            });

            it("Should transferFrom from one investor to other", async() => {
                await I_SecurityToken.approve(account_investor1, (2 *  Math.pow(10, 18)),{from: account_investor2});
                let tx = await I_GeneralTransferManager.modifyWhitelist(
                    account_investor3,
                    fromTime,
                    toTime,
                    expiryTime,
                    true,
                    {
                        from: token_owner,
                        gas: 500000
                    });

                assert.equal(tx.logs[0].args._investor, account_investor3, "Failed in adding the investor in whitelist");
                let log = await I_SecurityToken.transferFrom(account_investor2, account_investor3, (2 *  Math.pow(10, 18)), {from: account_investor1});
                assert.equal((log.logs[0].args.value).toNumber(), (2 *  Math.pow(10, 18)));
            });

            it("Should Fail in trasferring from whitelist investor1 to non-whitelist investor", async() => {
                let errorThrown = false;
                try {
                    await I_SecurityToken.transfer(account_temp, (10 *  Math.pow(10, 18)), { from : account_investor1, gas: 2500000});
                } catch(error) {
                    console.log(`non-whitelist investor is not allowed`.grey);
                    errorThrown = true;
                    ensureException(error);
                }
                assert.ok(errorThrown, message);
                await revertToSnapshot(ID_snap);
            });

            it("Should successfully mint tokens while STO attached", async () => {
                await I_SecurityToken.mint(account_affiliate1, (100 * Math.pow(10, 18)), {from: token_owner, gas: 500000});
                let balance = await I_SecurityToken.balanceOf(account_affiliate1);
                assert.equal(balance.dividedBy(new BigNumber(10).pow(18)).toNumber(), 400);
            });

            it("Should mint the tokens for multiple afiliated investors while STO attached", async() => {
                await I_SecurityToken.mintMulti([account_affiliate1, account_affiliate2], [(100 * Math.pow(10, 18)), (110 * Math.pow(10, 18))], {from: token_owner, gas: 500000});
                let balance1 = await I_SecurityToken.balanceOf(account_affiliate1);
                assert.equal(balance1.dividedBy(new BigNumber(10).pow(18)).toNumber(), 500);
                let balance2 = await I_SecurityToken.balanceOf(account_affiliate2);
                assert.equal(balance2.dividedBy(new BigNumber(10).pow(18)).toNumber(), 220);
            });

            it("Should provide more permissions to the delegate", async() => {
                // Providing the permission to the delegate
                await I_GeneralPermissionManager.changePermission(account_delegate, I_GeneralTransferManager.address, TM_Perm_Whitelist, true, { from: token_owner });

                assert.isTrue(await I_GeneralPermissionManager.checkPermission(account_delegate, I_GeneralTransferManager.address, TM_Perm_Whitelist));
            });

            it("Should add the investor in the whitelist by the delegate", async() => {
                let tx = await I_GeneralTransferManager.modifyWhitelist(
                    account_temp,
                    fromTime,
                    toTime,
                    expiryTime,
                    true,
                    {
                        from: account_delegate,
                        gas: 6000000
                    });

                assert.equal(tx.logs[0].args._investor, account_temp, "Failed in adding the investor in whitelist");
            });

            it("should account_temp successfully buy the token", async() => {
                // Fallback transaction
                await web3.eth.sendTransaction({
                    from: account_temp,
                    to: I_CappedSTO.address,
                    gas: 2100000,
                    value: web3.utils.toWei('1', 'ether')
                });

                assert.equal(
                    (await I_CappedSTO.getRaisedEther.call())
                    .dividedBy(new BigNumber(10).pow(18))
                    .toNumber(),
                    2
                );

                assert.equal(await I_CappedSTO.getNumberInvestors.call(), 2);

                assert.equal(
                    (await I_SecurityToken.balanceOf(account_investor1))
                    .dividedBy(new BigNumber(10).pow(18))
                    .toNumber(),
                    1000
                );
            });

            it("STO should fail to mint tokens after minting is frozen", async() => {
                let id = await takeSnapshot();
                await I_SecurityToken.freezeMinting({from: token_owner});
                let errorThrown = false;
                try {
                    await web3.eth.sendTransaction({
                       from: account_temp,
                       to: I_CappedSTO.address,
                       gas: 2100000,
                       value: web3.utils.toWei('1', 'ether')
                    });
                } catch(error) {
                    console.log(`         tx revert -> Minting is finished`.grey);
                    errorThrown = true;
                    ensureException(error);
                }
                assert.ok(errorThrown, message);
                await revertToSnapshot(id);
            });

            it("Should remove investor from the whitelist by the delegate", async() => {
                let tx = await I_GeneralTransferManager.modifyWhitelist(
                    account_temp,
                    0,
                    0,
                    0,
                    true,
                    {
                        from: account_delegate,
                        gas: 6000000
                    });

                assert.equal(tx.logs[0].args._investor, account_temp, "Failed in removing the investor from whitelist");
            });

            it("should account_temp fail in buying the token", async() => {
                let errorThrown = false;
                try {
                    // Fallback transaction
                await web3.eth.sendTransaction({
                    from: account_temp,
                    to: I_CappedSTO.address,
                    gas: 2100000,
                    value: web3.utils.toWei('1', 'ether')
                    });

                } catch (error) {
                    console.log(`non-whitelist investor is not allowed`);
                    errorThrown = true;
                    ensureException(error);
                }
                assert.ok(errorThrown, message);
           });

           it("Should freeze the transfers", async() => {
             let tx = await I_SecurityToken.freezeTransfers({from: token_owner});
             assert.isTrue(tx.logs[0].args._status);
            });

           it("Should fail to freeze the transfers", async() => {
               let errorThrown = false;
               try {
                    await I_SecurityToken.freezeTransfers({from: token_owner});
               } catch(error) {
                    console.log(`       tx -> Revert because freeze is already true`);
                    errorThrown = true;
                    ensureException(error);
            }
            assert.ok(errorThrown, message);
           });

           it("Should fail in buying to tokens", async() => {
            let tx = await I_GeneralTransferManager.modifyWhitelist(
                account_temp,
                fromTime,
                toTime,
                expiryTime,
                true,
                {
                    from: account_delegate,
                    gas: 6000000
                });

            assert.equal(tx.logs[0].args._investor, account_temp, "Failed in adding the investor in whitelist");

            let errorThrown = false;
            try {
                    // Fallback transaction
                await web3.eth.sendTransaction({
                    from: account_temp,
                    to: I_CappedSTO.address,
                    gas: 2100000,
                    value: web3.utils.toWei('1', 'ether')
                    });

            } catch (error) {
                    console.log(`Because all transfers get freezed`);
                    errorThrown = true;
                    ensureException(error);
            }
            assert.ok(errorThrown, message);
           });

           it("Should fail in trasfering the tokens from one user to another", async() => {
               await I_GeneralTransferManager.changeAllowAllWhitelistTransfers(true, {from : token_owner});
               console.log(await I_SecurityToken.balanceOf(account_investor1));
               let errorThrown = false;
               try {
                    await I_SecurityToken.transfer(account_investor1, web3.utils.toWei('1', 'ether'), {from: account_temp});
               } catch(error) {
                   console.log('         tx revert -> All transfers are at hold'.grey);
                   errorThrown = true;
                   ensureException(error);
               }
               assert.ok(errorThrown, message);
           });

           it("Should unfreeze all the transfers", async() => {
                let tx = await I_SecurityToken.unfreezeTransfers({from: token_owner});
                assert.isFalse(tx.logs[0].args._status);
           });

           it("Should freeze the transfers", async() => {
                let errorThrown = false;
                try {
                    await I_SecurityToken.unfreezeTransfers({from: token_owner});
                } catch(error) {
                    console.log(`       tx -> Revert because freeze is already false`);
                    errorThrown = true;
                    ensureException(error);
                }
                assert.ok(errorThrown, message);
            });

           it("Should able to transfers the tokens from one user to another", async() => {
                await I_SecurityToken.transfer(account_investor1, web3.utils.toWei('1', 'ether'), {from: account_temp});
           });

           it("Should fail to call the burn the tokens because token burner contract is not set", async() => {
                let errorThrown = false;
                try {
                    await I_SecurityToken.burn(web3.utils.toWei('1', 'ether'),{ from: account_temp });
                } catch(error) {
                   console.log('         tx revert -> Token burner contract is not set'.grey);
                   errorThrown = true;
                   ensureException(error);
               }
               assert.ok(errorThrown, message);
           });

           it("Should fail to call the burn the tokens because TM does not allow it", async ()=> {
                // Deploy the token burner contract
                I_TokenBurner = await TokenBurner.new(I_SecurityToken.address, { from: token_owner });

                await I_SecurityToken.setTokenBurner(I_TokenBurner.address, { from: token_owner });
                assert.equal(await I_SecurityToken.tokenBurner.call(), I_TokenBurner.address);
                let errorThrown = false;
                try {
                    await I_SecurityToken.burn(web3.utils.toWei('1', 'ether'),{ from: account_temp });
                } catch(error) {
                   console.log('         tx revert -> Token burner contract is not set'.grey);
                   errorThrown = true;
                   ensureException(error);
               }
               assert.ok(errorThrown, message);

           });

           it("Should check that the list of investors is correct", async ()=> {
               // Hardcode list of expected accounts based on transfers above
               let investorsLength = await I_SecurityToken.getInvestorsLength();
               let expectedAccounts = [account_affiliate1, account_affiliate2, account_investor1, account_temp];
               assert.equal(investorsLength, 4);
               console.log("Total Seen Investors: " + investorsLength);
               for (let i = 0; i < investorsLength; i++) {
                 let investor = await I_SecurityToken.investors(i);
                 assert.equal(investor, expectedAccounts[i]);
               }
           });

           it("Should burn the tokens", async ()=> {
                let errorThrown = false;
                await I_GeneralTransferManager.changeAllowAllBurnTransfers(true, {from : token_owner});
                let currentInvestorCount = await I_SecurityToken.investorCount();
                let currentBalance = await I_SecurityToken.balanceOf(account_temp);
                try {
                    let tx = await I_SecurityToken.burn(currentBalance + web3.utils.toWei("500", "ether"), { from: account_temp });
                } catch(error) {
                    console.log(`         tx revert -> value is greater than its current balance`.grey);
                    errorThrown = true;
                    ensureException(error);
                }
                assert.ok(errorThrown, message);
            });

           it("Should burn the tokens", async ()=> {
                let currentInvestorCount = await I_SecurityToken.investorCount();
                let currentBalance = await I_SecurityToken.balanceOf(account_temp);
                // console.log(currentInvestorCount.toString(), currentBalance.toString());
                let tx = await I_SecurityToken.burn(currentBalance, { from: account_temp });
                // console.log(tx.logs[0].args._value.toNumber(), currentBalance.toNumber());
                assert.equal(tx.logs[0].args._value.toNumber(), currentBalance.toNumber());
                let newInvestorCount = await I_SecurityToken.investorCount();
                // console.log(newInvestorCount.toString());
                assert.equal(newInvestorCount.toNumber() + 1, currentInvestorCount.toNumber(), "Investor count drops by one");
           });

           it("Should prune investor length", async ()=> {
                await I_SecurityToken.pruneInvestors(0, 10, {from: token_owner});
                // Hardcode list of expected accounts based on transfers above
                let investorsLength = (await I_SecurityToken.getInvestorsLength.call()).toNumber();
                let expectedAccounts = [account_affiliate1, account_affiliate2, account_investor1];
                assert.equal(investorsLength, 3);
                console.log("Total Seen Investors: " + investorsLength);
                for (let i = 0; i < investorsLength; i++) {
                  let investor = await I_SecurityToken.investors(i);
                  assert.equal(investor, expectedAccounts[i]);
                }
           });

           it("Should check the balance of investor at checkpoint", async() => {
               let errorThrown = false;
               try {
                  await I_SecurityToken.balanceOfAt(account_investor1, 5);
               } catch(error) {
                    console.log(`       tx -> Revert checkpoint ID is greator than current checkpoint`);
                    errorThrown = true;
                    ensureException(error);
                }
                assert.ok(errorThrown, message);
           });

           it("Should check the balance of investor at checkpoint", async() => {
                let balance = await I_SecurityToken.balanceOfAt(account_investor1, 0);
                assert.equal(balance.toNumber(), 0);
            });
        });

        describe("Withdraw Poly", async() => {

            it("Should successfully withdraw the poly", async() => {
                let errorThrown = false;
                try {
                    await I_SecurityToken.withdrawPoly(web3.utils.toWei("20000", "ether"), {from: account_temp});
                } catch (error) {
                    console.log(`         tx revert -> withdrawPoly function can only be called by the owner of the seucrity token`.grey);
                    errorThrown = true;
                    ensureException(error);
                }
                assert.ok(errorThrown, message);
            })

            it("Should successfully withdraw the poly", async() => {
                let balanceBefore = await I_PolyToken.balanceOf(token_owner);
                await I_SecurityToken.withdrawPoly(web3.utils.toWei("20000", "ether"), {from: token_owner});
                let balanceAfter = await I_PolyToken.balanceOf(token_owner);
                assert.equal((BigNumber(balanceAfter).sub(BigNumber(balanceBefore))).toNumber(), web3.utils.toWei("20000", "ether"));
            });

            it("Should successfully withdraw the poly", async() => {
                let errorThrown = false;
                try {
                    await I_SecurityToken.withdrawPoly(web3.utils.toWei("10", "ether"), {from: token_owner});
                } catch (error) {
                    console.log(`         tx revert -> token doesn't have any POLY`.grey);
                    errorThrown = true;
                    ensureException(error);
                }
                assert.ok(errorThrown, message);
            });
        });

        describe("Force Transfer", async() => {

            it("Should fail to set controller status because msg.sender not owner", async() => {
                let errorThrown = false;
                try {
                    await I_SecurityToken.setController(account_controller, {from: account_controller});
                } catch (error) {
                    console.log(`         tx revert -> msg.sender not owner`.grey);
                    errorThrown = true;
                    ensureException(error);
                }
                assert.ok(errorThrown, message);
            });

            it("Should successfully set controller", async() => {
                let tx1 = await I_SecurityToken.setController(account_controller, {from: token_owner});

                // check event
                assert.equal(address_zero, tx1.logs[0].args._oldController, "Event not emitted as expected");
                assert.equal(account_controller, tx1.logs[0].args._newController, "Event not emitted as expected");

                let tx2 = await I_SecurityToken.setController(address_zero, {from: token_owner});

                // check event
                assert.equal(account_controller, tx2.logs[0].args._oldController, "Event not emitted as expected");
                assert.equal(address_zero, tx2.logs[0].args._newController, "Event not emitted as expected");

                let tx3 = await I_SecurityToken.setController(account_controller, {from: token_owner});

                // check event
                assert.equal(address_zero, tx3.logs[0].args._oldController, "Event not emitted as expected");
                assert.equal(account_controller, tx3.logs[0].args._newController, "Event not emitted as expected");

                // check status
                let controller = await I_SecurityToken.controller.call();
                assert.equal(account_controller, controller, "Status not set correctly");
            });

            it("Should fail to forceTransfer because not approved controller", async() => {
                let errorThrown1 = false;
                try {
                    await I_SecurityToken.forceTransfer(account_investor1, account_investor2, web3.utils.toWei("10", "ether"), "reason", {from: account_investor1});
                } catch (error) {
                    console.log(`         tx revert -> not approved controller`.grey);
                    errorThrown1 = true;
                    ensureException(error);
                }
                assert.ok(errorThrown1, message);
            });

            it("Should fail to forceTransfer because insufficient balance", async() => {
                let errorThrown = false;
                try {
                    await I_SecurityToken.forceTransfer(account_investor2, account_investor1, web3.utils.toWei("10", "ether"), "reason", {from: account_controller});
                } catch (error) {
                    console.log(`         tx revert -> insufficient balance`.grey);
                    errorThrown = true;
                    ensureException(error);
                }
                assert.ok(errorThrown, message);
            });

            it("Should fail to forceTransfer because recipient is zero address", async() => {
                let errorThrown = false;
                try {
                    await I_SecurityToken.forceTransfer(account_investor1, address_zero, web3.utils.toWei("10", "ether"), "reason", {from: account_controller});
                } catch (error) {
                    console.log(`         tx revert -> recipient is zero address`.grey);
                    errorThrown = true;
                    ensureException(error);
                }
                assert.ok(errorThrown, message);
            });

            it("Should successfully forceTransfer", async() => {
                let sender = account_investor1;
                let receiver = account_investor2;

                let start_investorCount = await I_SecurityToken.investorCount.call();
                let start_balInv1 = await I_SecurityToken.balanceOf.call(account_investor1);
                let start_balInv2 = await I_SecurityToken.balanceOf.call(account_investor2);

                let tx = await I_SecurityToken.forceTransfer(account_investor1, account_investor2, web3.utils.toWei("10", "ether"), "reason", {from: account_controller});

                let end_investorCount = await I_SecurityToken.investorCount.call();
                let end_balInv1 = await I_SecurityToken.balanceOf.call(account_investor1);
                let end_balInv2 = await I_SecurityToken.balanceOf.call(account_investor2);

                assert.equal(start_investorCount.add(1).toNumber(), end_investorCount.toNumber(), "Investor count not changed");
                assert.equal(start_balInv1.sub(web3.utils.toWei("10", "ether")).toNumber(), end_balInv1.toNumber(), "Investor balance not changed");
                assert.equal(start_balInv2.add(web3.utils.toWei("10", "ether")).toNumber(), end_balInv2.toNumber(), "Investor balance not changed");

                assert.equal(account_controller, tx.logs[0].args._controller, "Event not emitted as expected");
                assert.equal(account_investor1, tx.logs[0].args._from, "Event not emitted as expected");
                assert.equal(account_investor2, tx.logs[0].args._to, "Event not emitted as expected");
                assert.equal(web3.utils.toWei("10", "ether"), tx.logs[0].args._amount, "Event not emitted as expected");
                console.log(tx.logs[0].args._verifyTransfer);
                assert.equal(false, tx.logs[0].args._verifyTransfer, "Event not emitted as expected");
                assert.equal("reason", web3.utils.hexToUtf8(tx.logs[0].args._data), "Event not emitted as expected");

                assert.equal(account_investor1, tx.logs[1].args.from, "Event not emitted as expected");
                assert.equal(account_investor2, tx.logs[1].args.to, "Event not emitted as expected");
                assert.equal(web3.utils.toWei("10", "ether"), tx.logs[1].args.value, "Event not emitted as expected");
            });

            it("Should fail to freeze controller functionality because not owner", async() => {
                let errorThrown = false;
                try {
                    await I_SecurityToken.disableController({from: account_investor1});
                } catch (error) {
                    console.log(`         tx revert -> not owner`.grey);
                    errorThrown = true;
                    ensureException(error);
                }
                assert.ok(errorThrown, message);
            });

            it("Should fail to freeze controller functionality because disableControllerAllowed not activated", async() => {
                let errorThrown = false;
                try {
                    await I_SecurityToken.disableController({from: token_owner});
                } catch (error) {
                    console.log(`         tx revert -> disableControllerAllowed not activated`.grey);
                    errorThrown = true;
                    ensureException(error);
                }
                assert.ok(errorThrown, message);
            });

            it("Should successfully freeze controller functionality", async() => {
                let tx1 = await I_FeatureRegistry.setFeatureStatus("disableControllerAllowed", true, {from: account_polymath});

                // check event
                assert.equal("disableControllerAllowed", tx1.logs[0].args._nameKey, "Event not emitted as expected");
                assert.equal(true, tx1.logs[0].args._newStatus, "Event not emitted as expected");

                let tx2 = await I_SecurityToken.disableController({from: token_owner});

                // check state
                assert.equal(address_zero, await I_SecurityToken.controller.call(), "State not changed");
                assert.equal(true, await I_SecurityToken.controllerDisabled.call(), "State not changed");
            });

            it("Should fail to freeze controller functionality because already frozen", async() => {
                let errorThrown = false;
                try {
                    await I_SecurityToken.disableController({from: token_owner});
                } catch (error) {
                    console.log(`         tx revert -> already frozen`.grey);
                    errorThrown = true;
                    ensureException(error);
                }
                assert.ok(errorThrown, message);
            });

            it("Should fail to set controller because controller functionality frozen", async() => {
                let errorThrown = false;
                try {
                    await I_SecurityToken.setController(account_controller, {from: token_owner});
                } catch (error) {
                    console.log(`         tx revert -> msg.sender not owner`.grey);
                    errorThrown = true;
                    ensureException(error);
                }
                assert.ok(errorThrown, message);
            });

            it("Should fail to forceTransfer because controller functionality frozen", async() => {
                let errorThrown = false;
                try {
                    await I_SecurityToken.forceTransfer(account_investor1, account_investor2, web3.utils.toWei("10", "ether"), "reason", {from: account_controller});
                } catch (error) {
                    console.log(`         tx revert -> recipient is zero address`.grey);
                    errorThrown = true;
                    ensureException(error);
                }
                assert.ok(errorThrown, message);
            });

        });

  });<|MERGE_RESOLUTION|>--- conflicted
+++ resolved
@@ -205,20 +205,6 @@
         await I_ModuleRegistry.registerModule(I_CappedSTOFactory.address, { from: token_owner });
         await I_ModuleRegistry.verifyModule(I_CappedSTOFactory.address, true, { from: account_polymath });
 
-<<<<<<< HEAD
-=======
-        // Step 6: Deploy the TickerRegistry
-
-        I_TickerRegistry = await TickerRegistry.new(I_PolymathRegistry.address, initRegFee, { from: account_polymath });
-        await I_PolymathRegistry.changeAddress("TickerRegistry", I_TickerRegistry.address, {from: account_polymath});
-
-        assert.notEqual(
-            I_TickerRegistry.address.valueOf(),
-            address_zero,
-            "TickerRegistry contract was not deployed",
-        );
-
->>>>>>> ddcdb427
         // Step 7: Deploy the STFactory contract
 
         I_STFactory = await STFactory.new(I_GeneralTransferManagerFactory.address, {from : account_polymath });
@@ -235,7 +221,6 @@
 
        I_SecurityTokenRegistry = await SecurityTokenRegistry.new({from: account_polymath });
 
-<<<<<<< HEAD
        assert.notEqual(
            I_SecurityTokenRegistry.address.valueOf(),
            "0x0000000000000000000000000000000000000000",
@@ -247,13 +232,6 @@
        let bytesProxy = encodeProxyCall([I_PolymathRegistry.address, I_STFactory.address, initRegFee, initRegFee, I_PolyToken.address, account_polymath]);
        await I_SecurityTokenRegistryProxy.upgradeToAndCall("1.0.0", I_SecurityTokenRegistry.address, bytesProxy, {from: account_polymath});
        I_STRProxied = await SecurityTokenRegistry.at(I_SecurityTokenRegistryProxy.address);
-=======
-        assert.notEqual(
-            I_SecurityTokenRegistry.address.valueOf(),
-            address_zero,
-            "SecurityTokenRegistry contract was not deployed",
-        );
->>>>>>> ddcdb427
 
         // Step 10: Deploy the FeatureRegistry
 
