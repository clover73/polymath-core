--- conflicted
+++ resolved
@@ -801,12 +801,8 @@
         describe("Test cases for the ERC20DividendCheckpointFactory", async() => {
             it("should get the exact details of the factory", async() => {
                 assert.equal((await I_ERC20DividendCheckpointFactory.setupCost.call()).toNumber(), 0);
-<<<<<<< HEAD
-                assert.equal(await I_ERC20DividendCheckpointFactory.getType.call(), 4);
+                assert.equal((await I_ERC20DividendCheckpointFactory.getTypes.call())[0], 4);
                 assert.equal(await I_ERC20DividendCheckpointFactory.getVersion.call(), "1.0.0");
-=======
-                assert.equal((await I_ERC20DividendCheckpointFactory.getTypes.call())[0], 4);
->>>>>>> 7992f9df
                 assert.equal(web3.utils.toAscii(await I_ERC20DividendCheckpointFactory.getName.call())
                             .replace(/\u0000/g, ''),
                             "ERC20DividendCheckpoint",
