--- conflicted
+++ resolved
@@ -549,13 +549,8 @@
             assert.ok(errorThrown, message);
         });
 
-<<<<<<< HEAD
-        it("Should successfully add the CappedSTO module. Because module is deployed by the owner of ST", async() => {
+        it("Should fail to add module because custom modules not allowed", async() => {
             I_CappedSTOFactory2 = await CappedSTOFactory.new(I_PolyToken.address, 0, 0, 0, { from: token_owner });
-=======
-        it("Should fail to add module because custom modules not allowed", async() => {
-            I_CappedSTOFactory = await CappedSTOFactory.new(I_PolyToken.address, 0, 0, 0, { from: token_owner });
->>>>>>> 79c24bb1
 
             assert.notEqual(
                 I_CappedSTOFactory2.address.valueOf(),
@@ -577,12 +572,9 @@
             endTime = startTime + duration.days(30);
             let bytesSTO = web3.eth.abi.encodeFunctionCall(functionSignature, [startTime, endTime, cap, rate, fundRaiseType, account_fundsReceiver]);
 
-<<<<<<< HEAD
-            tx = await I_SecurityToken.addModule(I_CappedSTOFactory2.address, bytesSTO, 0, 0, { from: token_owner, gas: 60000000 });
-=======
-            let errorThrown = false;
-            try {
-                tx = await I_SecurityToken.addModule(I_CappedSTOFactory.address, bytesSTO, 0, 0, { from: token_owner, gas: 60000000 });
+            let errorThrown = false;
+            try {
+                tx = await I_SecurityToken.addModule(I_CappedSTOFactory2.address, bytesSTO, 0, 0, { from: token_owner, gas: 60000000 });
             } catch(error) {
                 errorThrown = true;
                 console.log(`         tx revert -> Module is un-verified`.grey);
@@ -602,8 +594,7 @@
             endTime = startTime + duration.days(30);
             let bytesSTO = web3.eth.abi.encodeFunctionCall(functionSignature, [startTime, endTime, cap, rate, fundRaiseType, account_fundsReceiver]);
 
-            let tx = await I_SecurityToken.addModule(I_CappedSTOFactory.address, bytesSTO, 0, 0, { from: token_owner, gas: 60000000 });
->>>>>>> 79c24bb1
+            let tx = await I_SecurityToken.addModule(I_CappedSTOFactory2.address, bytesSTO, 0, 0, { from: token_owner, gas: 60000000 });
 
             assert.equal(tx.logs[2].args._type, stoKey, "CappedSTO doesn't get deployed");
             assert.equal(
