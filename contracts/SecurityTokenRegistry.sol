--- conflicted
+++ resolved
@@ -10,7 +10,6 @@
 /**
  * @title Registry contract for issuers to register their security tokens
  */
-<<<<<<< HEAD
 contract SecurityTokenRegistry is ISecurityTokenRegistry, Util, EternalStorage {
     
     using SafeMath for uint256;
@@ -57,21 +56,6 @@
     modifier onlyOwner() {
         require(msg.sender == getAddress("owner"));
         _;
-=======
-contract SecurityTokenRegistry is ISecurityTokenRegistry, Util, Pausable, RegistryUpdater, ReclaimTokens {
-
-    // Versioning data
-    bytes32 public protocolVersion = "0.0.1";
-    mapping (bytes32 => address) public protocolVersionST;
-
-    // Registration fee in POLY base 18 decimals
-    uint256 public registrationFee;
-
-    struct SecurityTokenData {
-        string symbol;
-        string tokenDetails;
-        uint256 registrationTimestamp;
->>>>>>> 5195e180
     }
 
     /**
@@ -136,16 +120,9 @@
             _divisible,
             getAddress("polymathRegistry")
         );
-<<<<<<< HEAD
         setMap("symbols", symbol, newSecurityTokenAddress);
         _storeSecurityTokenData(newSecurityTokenAddress, symbol, _tokenDetails, now);
         emit LogNewSecurityToken(symbol, _name, newSecurityTokenAddress, msg.sender, now, msg.sender);
-=======
-
-        securityTokens[newSecurityTokenAddress] = SecurityTokenData(symbol, _tokenDetails, now);
-        symbols[symbol] = newSecurityTokenAddress;
-        emit LogNewSecurityToken(symbol, newSecurityTokenAddress, msg.sender);
->>>>>>> 5195e180
     }
     
     /**
@@ -155,21 +132,13 @@
      * @param _owner Owner of the token
      * @param _securityToken Address of the securityToken
      * @param _tokenDetails off-chain details of the token
-<<<<<<< HEAD
      * @param _deployedAt Timestamp at which security token comes deployed on the ethereum blockchain
      */
     function addCustomSecurityToken(string _name, string _symbol, address _owner, address _securityToken, string _tokenDetails, uint256 _deployedAt) external onlyOwner whenNotPaused {
-=======
-     * @param _swarmHash off-chain details about the issuer company
-     * @param _deployedAt Timestamp at which security token comes deployed on the ethereum blockchain
-     */
-    function addCustomSecurityToken(string _name, string _symbol, address _owner, address _securityToken, string _tokenDetails, bytes32 _swarmHash, uint256 _deployedAt) external onlyOwner {
->>>>>>> 5195e180
         require(bytes(_name).length > 0 && bytes(_symbol).length > 0, "Name and Symbol string length should be greater than 0");
         string memory symbol = _upper(_symbol);
         require(_securityToken != address(0) && getMapAddress("symbols", symbol) == address(0), "Symbol is already at the polymath network or entered security token address is 0x");
         require(_owner != address(0));
-<<<<<<< HEAD
         require(!_isReserved(symbol, _owner, _name), "Trying to use non-valid symbol");
         setMap("symbols", symbol, _securityToken);
         _storeSecurityTokenData(_securityToken, symbol, _tokenDetails, _deployedAt);
@@ -295,12 +264,6 @@
         ERC20Basic token = ERC20Basic(_tokenContract);
         uint256 balance = token.balanceOf(address(this));
         require(token.transfer(getAddress("owner"), balance));
-=======
-        require(!(ITickerRegistry(tickerRegistry).isReserved(symbol, _owner, _name, _swarmHash)), "Trying to use non-valid symbol");
-        symbols[symbol] = _securityToken;
-        securityTokens[_securityToken] = SecurityTokenData(symbol, _tokenDetails, _deployedAt);
-        emit LogAddCustomSecurityToken(_name, symbol, _securityToken, _deployedAt);
->>>>>>> 5195e180
     }
 
     /**
@@ -378,12 +341,7 @@
         return (
             getMapString("securityTokens_symbol", _securityToken),
             Ownable(_securityToken).owner(),
-<<<<<<< HEAD
             getMapString("securityTokens_tokenDetails", _securityToken)
-=======
-            securityTokens[_securityToken].tokenDetails,
-            securityTokens[_securityToken].registrationTimestamp
->>>>>>> 5195e180
         );
     }
 
