--- conflicted
+++ resolved
@@ -1,22 +1,15 @@
 pragma solidity ^0.4.18;
 
 import 'zeppelin-solidity/contracts/token/ERC20/StandardToken.sol';
-<<<<<<< HEAD
+import 'zeppelin-solidity/contracts/token/ERC20/DetailedERC20.sol';
 import './delegates/Delegable.sol';
-=======
-import 'zeppelin-solidity/contracts/token/ERC20/DetailedERC20.sol';
->>>>>>> 47f5b98d
 import './interfaces/ITransferManager.sol';
 import './interfaces/IModule.sol';
 import './interfaces/IModuleFactory.sol';
 import './interfaces/IModuleRegistry.sol';
 import './interfaces/IST20.sol';
 
-<<<<<<< HEAD
-contract SecurityToken is StandardToken, IST20, Delegable {
-=======
-contract SecurityToken is StandardToken, IST20, DetailedERC20 {
->>>>>>> 47f5b98d
+contract SecurityToken is StandardToken, IST20, Delegable, DetailedERC20 {
 
     // Owner of the ST
     address public owner;
@@ -39,13 +32,8 @@
         _;
     }
 
-<<<<<<< HEAD
     function SecurityToken(address _owner, uint256 _totalSupply, string _name, string _symbol, uint8 _decimals, bytes32 _securityDetails, address _moduleRegistry) public
-        DetailedERC20(_name, _symbol, _decimals)
-=======
-    function SecurityToken(address _owner, uint256 _totalSupply, string _name, string _symbol, uint8 _decimals) public
     DetailedERC20(_name, _symbol, _decimals)
->>>>>>> 47f5b98d
     {
         require(_owner != address(0));
         require(_totalSupply > 0);
