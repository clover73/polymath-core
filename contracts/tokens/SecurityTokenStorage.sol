--- conflicted
+++ resolved
@@ -122,12 +122,9 @@
     mapping(bytes32 => Document) internal _documents;
     // mapping to store the document name indexes
     mapping(bytes32 => uint256) internal _docIndexes;
-<<<<<<< HEAD
     // Mapping from (investor, partition, operator) to approved status
     mapping (address => mapping (bytes32 => mapping (address => bool))) partitionApprovals;
     // Mapping from (investor, operator) to approved status (can be used against any partition)
     mapping (address => mapping (address => bool)) approvals;
 
-=======
->>>>>>> 06709eed
 }