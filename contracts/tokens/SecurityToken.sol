pragma solidity ^0.4.23;

import "openzeppelin-solidity/contracts/token/ERC20/ERC20.sol";
import "openzeppelin-solidity/contracts/math/Math.sol";
import "../interfaces/ISecurityToken.sol";
import "../interfaces/IModule.sol";
import "../interfaces/IModuleFactory.sol";
import "../interfaces/IModuleRegistry.sol";
import "../interfaces/IST20.sol";
import "../modules/TransferManager/ITransferManager.sol";
import "../modules/PermissionManager/IPermissionManager.sol";
import "../interfaces/IRegistry.sol";
import "../interfaces/ITokenBurner.sol";

/**
* @title SecurityToken
* @notice SecurityToken is an ERC20 token with added capabilities:
* - Implements the ST-20 Interface
* - Transfers are restricted
* - Modules can be attached to it to control its behaviour
* - ST should not be deployed directly, but rather the SecurityTokenRegistry should be used
*/
contract SecurityToken is ISecurityToken {
    using SafeMath for uint256;

    bytes32 public securityTokenVersion = "0.0.1";

    // Reference to token burner contract
    ITokenBurner public tokenBurner;

    // Use to halt all the transactions
    bool public freeze = false;

    // Reference to STR contract
    address public securityTokenRegistry;

    struct ModuleData {
        bytes32 name;
        address moduleAddress;
    }

    // Structures to maintain checkpoints of balances for governance / dividends
    struct Checkpoint {
        uint256 checkpointId;
        uint256 value;
    }

    mapping (address => Checkpoint[]) public checkpointBalances;
    Checkpoint[] public checkpointTotalSupply;


    bool public mintingFinished = false;

    mapping (bytes4 => bool) transferFunctions;

    // Module list should be order agnostic!
    mapping (uint8 => ModuleData[]) public modules;
    mapping (uint8 => bool) public modulesLocked;

    uint8 public constant MAX_MODULES = 20;

    mapping (address => bool) public investorListed;

    // Emit at the time when module get added
    event LogModuleAdded(
        uint8 indexed _type,
        bytes32 _name,
        address _moduleFactory,
        address _module,
        uint256 _moduleCost,
        uint256 _budget,
        uint256 _timestamp
    );

    // Emit when the token details get updated
    event LogUpdateTokenDetails(string _oldDetails, string _newDetails);
    // Emit when the granularity get changed
    event LogGranularityChanged(uint256 _oldGranularity, uint256 _newGranularity);
    // Emit when Module get removed from the securityToken
    event LogModuleRemoved(uint8 indexed _type, address _module, uint256 _timestamp);
    event LogModuleBudgetChanged(uint8 indexed _moduleType, address _module, uint256 _budget);
    // Emit when all the transfers get freeze
    event LogFreezeTransfers(bool _freeze, uint256 _timestamp);
    // Emit when new checkpoint created
    event LogCheckpointCreated(uint256 _checkpointId, uint256 _timestamp);
    // Emit when the minting get finished
    event LogFinishedMinting(uint256 _timestamp);
<<<<<<< HEAD
    // Emit when a module type is locked
    event LogModuleLocked(uint8 _moduleType, address _locker);
=======
    // Change the STR address in the event of a upgrade
    event LogChangeSTRAddress(address indexed _oldAddress, address indexed _newAddress);
>>>>>>> 47522927

    //if _fallback is true, then we only allow the module if it is set, if it is not set we only allow the owner
    modifier onlyModule(uint8 _moduleType, bool _fallback) {
      //Loop over all modules of type _moduleType
        bool isModuleType = false;
        for (uint8 i = 0; i < modules[_moduleType].length; i++) {
            isModuleType = isModuleType || (modules[_moduleType][i].moduleAddress == msg.sender);
        }
        if (_fallback && !isModuleType) {
            require(msg.sender == owner, "Sender is not owner");
        } else {
            require(isModuleType, "Sender is not correct module type");
        }
        _;
    }

    modifier checkGranularity(uint256 _amount) {
        require(_amount.div(granularity).mul(granularity) == _amount, "Unable to modify token balances at this granularity");
        _;
    }

    /**
     * @dev Constructor
     * @param _name Name of the SecurityToken
     * @param _symbol Symbol of the Token
     * @param _decimals Decimals for the securityToken
     * @param _granularity granular level of the token
     * @param _tokenDetails Details of the token that are stored off-chain (IPFS hash)
     * @param _securityTokenRegistry Contract address of the security token registry
     */
    constructor (
        string _name,
        string _symbol,
        uint8 _decimals,
        uint256 _granularity,
        string _tokenDetails,
        address _securityTokenRegistry
    )
    public
    DetailedERC20(_name, _symbol, _decimals)
    {
        //When it is created, the owner is the STR
        securityTokenRegistry = _securityTokenRegistry;
        tokenDetails = _tokenDetails;
        granularity = _granularity;
        transferFunctions[bytes4(keccak256("transfer(address,uint256)"))] = true;
        transferFunctions[bytes4(keccak256("transferFrom(address,address,uint256)"))] = true;
        transferFunctions[bytes4(keccak256("mint(address,uint256)"))] = true;
        transferFunctions[bytes4(keccak256("burn(uint256)"))] = true;
    }

    function lockModule(uint8 _moduleType) external onlyOwner {
        require(!modulesLocked[_moduleType]);
        modulesLocked[_moduleType] = true;
        emit LogModuleLocked(_moduleType, msg.sender);
    }

    /**
     * @dev Function used to attach the module in security token
     * @param _moduleFactory Contract address of the module factory that needs to be attached
     * @param _data Data used for the intialization of the module factory variables
     * @param _maxCost Maximum cost of the Module factory
     * @param _budget Budget of the Module factory
     * @param _locked whether or not the module is supposed to be locked
     */
    function addModule(
        address _moduleFactory,
        bytes _data,
        uint256 _maxCost,
        uint256 _budget,
        bool _locked
    ) external onlyOwner {
        _addModule(_moduleFactory, _data, _maxCost, _budget, _locked);
    }

    /**
    * @notice _addModule handles the attachment (or replacement) of modules for the ST
    * E.G.: On deployment (through the STR) ST gets a TransferManager module attached to it
    * to control restrictions on transfers.
    * @param _moduleFactory is the address of the module factory to be added
    * @param _data is data packed into bytes used to further configure the module (See STO usage)
    * @param _maxCost max amount of POLY willing to pay to module. (WIP)
    * @param _locked whether or not the module is supposed to be locked
    */
    //You are allowed to add a new moduleType if:
    //  - there is no existing module of that type yet added
    //  - the last member of the module list is replacable
    function _addModule(address _moduleFactory, bytes _data, uint256 _maxCost, uint256 _budget, bool _locked) internal {
        //Check that module exists in registry - will throw otherwise
        IModuleRegistry(IRegistry(securityTokenRegistry).getAddress("ModuleRegistry")).useModule(_moduleFactory);
        IModuleFactory moduleFactory = IModuleFactory(_moduleFactory);
        require(modules[moduleFactory.getType()].length < MAX_MODULES, "Limit of MAX MODULES is reached");
        uint256 moduleCost = moduleFactory.setupCost();
        require(moduleCost <= _maxCost, "Max Cost is always be greater than module cost");
        //Check that this module has not already been set as locked
        require(!modulesLocked[moduleFactory.getType()], "Module has already been set as locked");
        //Approve fee for module
        require(ERC20(IRegistry(securityTokenRegistry).getAddress("PolyToken")).approve(_moduleFactory, moduleCost), "Not able to approve the module cost");
        //Creates instance of module from factory
        address module = moduleFactory.deploy(_data);
        //Approve ongoing budget
        require(ERC20(IRegistry(securityTokenRegistry).getAddress("PolyToken")).approve(module, _budget), "Not able to approve the budget");
        //Add to SecurityToken module map
        modules[moduleFactory.getType()].push(ModuleData(moduleFactory.getName(), module));
        modulesLocked[moduleFactory.getType()] = _locked;
        //Emit log event
        emit LogModuleAdded(moduleFactory.getType(), moduleFactory.getName(), _moduleFactory, module, moduleCost, _budget, now);
    }

    /**
    * @dev removes a module attached to the SecurityToken
    * @param _moduleType is which type of module we are trying to remove
    * @param _moduleIndex is the index of the module within the chosen type
    */
    function removeModule(uint8 _moduleType, uint8 _moduleIndex) external onlyOwner {
        require(_moduleIndex < modules[_moduleType].length,
        "Module index doesn't exist as per the choosen module type");
        require(modules[_moduleType][_moduleIndex].moduleAddress != address(0),
        "Module contract address should not be 0x");
        require(!modulesLocked[_moduleType], "Module should not be locked");
        //Take the last member of the list, and replace _moduleIndex with this, then shorten the list by one
        emit LogModuleRemoved(_moduleType, modules[_moduleType][_moduleIndex].moduleAddress, now);
        modules[_moduleType][_moduleIndex] = modules[_moduleType][modules[_moduleType].length - 1];
        modules[_moduleType].length = modules[_moduleType].length - 1;
    }

    /**
     * @dev returns module list for a module type
     * @param _moduleType is which type of module we are trying to get
     * @param _moduleIndex is the index of the module within the chosen type
     */
    function getModule(uint8 _moduleType, uint _moduleIndex) public view returns (bytes32, address, bool) {
        if (modules[_moduleType].length > 0) {
            return (
                modules[_moduleType][_moduleIndex].name,
                modules[_moduleType][_moduleIndex].moduleAddress,
                modulesLocked[_moduleType]
            );
        } else {
            return ("", address(0), false);
        }

    }

    /**
     * @dev returns module list for a module name - will return first match
     * @param _moduleType is which type of module we are trying to get
     * @param _name is the name of the module within the chosen type
     */
    function getModuleByName(uint8 _moduleType, bytes32 _name) public view returns (bytes32, address, bool) {
        if (modules[_moduleType].length > 0) {
            for (uint256 i = 0; i < modules[_moduleType].length; i++) {
                if (modules[_moduleType][i].name == _name) {
                  return (
                      modules[_moduleType][i].name,
                      modules[_moduleType][i].moduleAddress,
                      modulesLocked[_moduleType]
                  );
                }
            }
            return ("", address(0), false);
        } else {
            return ("", address(0), false);
        }
    }

    /**
    * @dev allows the owner to withdraw unspent POLY stored by them on the ST.
    * Owner can transfer POLY to the ST which will be used to pay for modules that require a POLY fee.
    */
    function withdrawPoly(uint256 _amount) public onlyOwner {
        require(ERC20(IRegistry(securityTokenRegistry).getAddress("PolyToken")).transfer(owner, _amount), "In-sufficient balance");
    }

    /**
    * @dev allows owner to approve more POLY to one of the modules
    */
    function changeModuleBudget(uint8 _moduleType, uint8 _moduleIndex, uint256 _budget) public onlyOwner {
        require(_moduleType != 0, "Module type cannot be zero");
        require(_moduleIndex < modules[_moduleType].length, "Incorrrect module index");
        require(ERC20(IRegistry(securityTokenRegistry).getAddress("PolyToken")).approve(modules[_moduleType][_moduleIndex].moduleAddress, _budget), "Insufficient balance to approve");
        emit LogModuleBudgetChanged(_moduleType, modules[_moduleType][_moduleIndex].moduleAddress, _budget);
    }

    /**
     * @dev change the tokenDetails
     */
    function updateTokenDetails(string _newTokenDetails) public onlyOwner {
        emit LogUpdateTokenDetails(tokenDetails, _newTokenDetails);
        tokenDetails = _newTokenDetails;
    }

    /**
    * @dev allows owner to change token granularity
    */
    function changeGranularity(uint256 _granularity) public onlyOwner {
        require(_granularity != 0, "Granularity can not be 0");
        emit LogGranularityChanged(granularity, _granularity);
        granularity = _granularity;
    }

    /**
    * @dev keeps track of the number of non-zero token holders
    */
    function adjustInvestorCount(address _from, address _to, uint256 _value) internal {
        if ((_value == 0) || (_from == _to)) {
            return;
        }
        // Check whether receiver is a new token holder
        if ((balanceOf(_to) == 0) && (_to != address(0))) {
            investorCount = investorCount.add(1);
        }
        // Check whether sender is moving all of their tokens
        if (_value == balanceOf(_from)) {
            investorCount = investorCount.sub(1);
        }
        //Also adjust investor list
        if (!investorListed[_to] && (_to != address(0))) {
            investors.push(_to);
            investorListed[_to] = true;
        }

    }

    /**
    * @dev removes addresses with zero balances from the investors list
    * NB - pruning this list will mean you may not be able to iterate over investors on-chain as of a historical checkpoint
    */
    function pruneInvestors(uint256 _start, uint256 _iters) public onlyOwner {
        for (uint256 i = _start; i < Math.min256(_start.add(_iters), investors.length); i++) {
            if ((i < investors.length) && (balanceOf(investors[i]) == 0)) {
                investorListed[investors[i]] = false;
                investors[i] = investors[investors.length - 1];
                investors.length--;
            }
        }
    }

    /**
     * @dev gets length of investors array
     * NB - this length may differ from investorCount if list has not been pruned of zero balance investors
     * @return length
     */
    function getInvestorsLength() public view returns(uint256) {
        return investors.length;
    }

    /**
     * @dev freeze all the transfers
     */
    function freezeTransfers() public onlyOwner {
        require(!freeze);
        freeze = true;
        emit LogFreezeTransfers(freeze, now);
    }

    /**
     * @dev un-freeze all the transfers
     */
    function unfreezeTransfers() public onlyOwner {
        require(freeze);
        freeze = false;
        emit LogFreezeTransfers(freeze, now);
    }

    function adjustTotalSupplyCheckpoints() internal {
      //No checkpoints set yet
      if (currentCheckpointId == 0) {
          return;
      }
      //No previous checkpoint data - add current balance against checkpoint
      if (checkpointTotalSupply.length == 0) {
          checkpointTotalSupply.push(
              Checkpoint({
                  checkpointId: currentCheckpointId,
                  value: totalSupply()
              })
          );
          return;
      }
      //No new checkpoints since last update
      if (checkpointTotalSupply[checkpointTotalSupply.length - 1].checkpointId == currentCheckpointId) {
          return;
      }
      //New checkpoint, so record balance
      checkpointTotalSupply.push(
          Checkpoint({
              checkpointId: currentCheckpointId,
              value: totalSupply()
          })
      );
    }

    function adjustBalanceCheckpoints(address _investor) internal {
        //No checkpoints set yet
        if (currentCheckpointId == 0) {
            return;
        }
        //No previous checkpoint data - add current balance against checkpoint
        if (checkpointBalances[_investor].length == 0) {
            checkpointBalances[_investor].push(
                Checkpoint({
                    checkpointId: currentCheckpointId,
                    value: balanceOf(_investor)
                })
            );
            return;
        }
        //No new checkpoints since last update
        if (checkpointBalances[_investor][checkpointBalances[_investor].length - 1].checkpointId == currentCheckpointId) {
            return;
        }
        //New checkpoint, so record balance
        checkpointBalances[_investor].push(
            Checkpoint({
                checkpointId: currentCheckpointId,
                value: balanceOf(_investor)
            })
        );
    }

    /**
     * @dev Overloaded version of the transfer function
     */
    function transfer(address _to, uint256 _value) public returns (bool success) {
        adjustInvestorCount(msg.sender, _to, _value);
        require(verifyTransfer(msg.sender, _to, _value), "Transfer is not valid");
        adjustBalanceCheckpoints(msg.sender);
        adjustBalanceCheckpoints(_to);
        require(super.transfer(_to, _value));
        return true;
    }

    /**
     * @dev Overloaded version of the transferFrom function
     */
    function transferFrom(address _from, address _to, uint256 _value) public returns (bool success) {
        adjustInvestorCount(_from, _to, _value);
        require(verifyTransfer(_from, _to, _value), "Transfer is not valid");
        adjustBalanceCheckpoints(_from);
        adjustBalanceCheckpoints(_to);
        require(super.transferFrom(_from, _to, _value));
        return true;
    }

    // Permissions this to a TransferManager module, which has a key of 2
    // If no TransferManager return true
    function verifyTransfer(address _from, address _to, uint256 _amount) public checkGranularity(_amount) returns (bool) {
        if (!freeze) {
            bool isTransfer = false;
            if (transferFunctions[getSig(msg.data)]) {
              isTransfer = true;
            }
            if (modules[TRANSFERMANAGER_KEY].length == 0) {
                return true;
            }
            bool isInvalid = false;
            bool isValid = false;
            bool isForceValid = false;
            for (uint8 i = 0; i < modules[TRANSFERMANAGER_KEY].length; i++) {
                ITransferManager.Result valid = ITransferManager(modules[TRANSFERMANAGER_KEY][i].moduleAddress).verifyTransfer(_from, _to, _amount, isTransfer);
                if (valid == ITransferManager.Result.INVALID) {
                    isInvalid = true;
                }
                if (valid == ITransferManager.Result.VALID) {
                    isValid = true;
                }
                if (valid == ITransferManager.Result.FORCE_VALID) {
                    isForceValid = true;
                }
            }
            return isForceValid ? true : (isInvalid ? false : isValid);
      }
      return false;
    }

    /**
     * @dev used to prevent forever minting only be called by the owner
     */
    function finishMinting() public onlyOwner {
        mintingFinished = true;
        emit LogFinishedMinting(now);
    }

    /**
     * @dev mints new tokens and assigns them to the target _investor.
     * Can only be called by the STO attached to the token (Or by the ST owner if there's no STO attached yet)
     * @param _investor Address to whom the minted tokens will be dilivered
     * @param _amount Number of tokens get minted
     * @return success
     */
    function mint(address _investor, uint256 _amount) public onlyModule(STO_KEY, true) checkGranularity(_amount) returns (bool success) {
        require(!mintingFinished, "Minting is finished, not able to mint additional tokens");
        adjustInvestorCount(address(0), _investor, _amount);
        require(verifyTransfer(address(0), _investor, _amount), "Transfer is not valid");
        adjustBalanceCheckpoints(_investor);
        adjustTotalSupplyCheckpoints();
        totalSupply_ = totalSupply_.add(_amount);
        balances[_investor] = balances[_investor].add(_amount);
        emit Minted(_investor, _amount);
        emit Transfer(address(0), _investor, _amount);
        return true;
    }

    /**
     * @dev mints new tokens and assigns them to the target _investor.
     * Can only be called by the STO attached to the token (Or by the ST owner if there's no STO attached yet)
     * @param _investors A list of addresses to whom the minted tokens will be dilivered
     * @param _amounts A list of number of tokens get minted and transfer to corresponding address of the investor from _investor[] list
     * @return success
     */
    function mintMulti(address[] _investors, uint256[] _amounts) public onlyModule(STO_KEY, true) returns (bool success) {
        require(_investors.length == _amounts.length, "Mis-match in the length of the arrays");
        for (uint256 i = 0; i < _investors.length; i++) {
            mint(_investors[i], _amounts[i]);
        }
        return true;
    }

    // Permissions this to a Permission module, which has a key of 1
    // If no Permission return false - note that IModule withPerm will allow ST owner all permissions anyway
    // this allows individual modules to override this logic if needed (to not allow ST owner all permissions)
    function checkPermission(address _delegate, address _module, bytes32 _perm) public view returns(bool) {
        if (modules[PERMISSIONMANAGER_KEY].length == 0) {
            return false;
        }

        for (uint8 i = 0; i < modules[PERMISSIONMANAGER_KEY].length; i++) {
            if (IPermissionManager(modules[PERMISSIONMANAGER_KEY][i].moduleAddress).checkPermission(_delegate, _module, _perm)) {
                return true;
            }
        }
    }

    /**
     * @dev used to set the token Burner address. It only be called by the owner
     * @param _tokenBurner Address of the token burner contract
     */
    function setTokenBurner(address _tokenBurner) public onlyOwner {
        tokenBurner = ITokenBurner(_tokenBurner);
    }

    /**
     * @dev Burn function used to burn the securityToken
     * @param _value No. of token that get burned
     */
    function burn(uint256 _value) checkGranularity(_value) public {
        adjustInvestorCount(msg.sender, address(0), _value);
        require(tokenBurner != address(0), "Token Burner contract address is not set yet");
        require(verifyTransfer(msg.sender, address(0), _value), "Transfer is not valid");
        require(_value <= balances[msg.sender], "Value should no be greater than the balance of msg.sender");
        adjustBalanceCheckpoints(msg.sender);
        adjustTotalSupplyCheckpoints();
        // no need to require value <= totalSupply, since that would imply the
        // sender's balance is greater than the totalSupply, which *should* be an assertion failure

        balances[msg.sender] = balances[msg.sender].sub(_value);
        require(tokenBurner.burn(msg.sender, _value), "Token burner process is not validated");
        totalSupply_ = totalSupply_.sub(_value);
        emit Burnt(msg.sender, _value);
        emit Transfer(msg.sender, address(0), _value);
    }

    //Pull function sig from _data
    function getSig(bytes _data) internal pure returns (bytes4 sig) {
        uint len = _data.length < 4 ? _data.length : 4;
        for (uint i = 0; i < len; i++) {
            sig = bytes4(uint(sig) + uint(_data[i]) * (2 ** (8 * (len - 1 - i))));
        }
    }

    /**
     * @dev set a new Security Token Registry contract address in case of upgrade
     * @param _newAddress is address of new contract
     */
     function changeSecurityTokenRegistryAddress(address _newAddress) public onlyOwner {
         require(_newAddress != securityTokenRegistry && _newAddress != address(0));
         emit LogChangeSTRAddress(securityTokenRegistry, _newAddress);
         securityTokenRegistry = _newAddress;
     }

    /**
     * @dev Creates a checkpoint that can be used to query historical balances / totalSuppy
     */
    function createCheckpoint() public onlyModule(CHECKPOINT_KEY, true) returns(uint256) {
        require(currentCheckpointId < 2**256 - 1);
        currentCheckpointId = currentCheckpointId + 1;
        emit LogCheckpointCreated(currentCheckpointId, now);
        return currentCheckpointId;
    }

    /**
     * @dev Queries totalSupply as of a defined checkpoint
     * @param _checkpointId Checkpoint ID to query as of
     */
    function totalSupplyAt(uint256 _checkpointId) public view returns(uint256) {
        return getValueAt(checkpointTotalSupply, _checkpointId, totalSupply());
    }

    function getValueAt(Checkpoint[] storage checkpoints, uint256 _checkpointId, uint256 _currentValue) internal view returns(uint256) {
        require(_checkpointId <= currentCheckpointId);
        //Checkpoint id 0 is when the token is first created - everyone has a zero balance
        if (_checkpointId == 0) {
          return 0;
        }
        if (checkpoints.length == 0) {
            return _currentValue;
        }
        if (checkpoints[0].checkpointId >= _checkpointId) {
            return checkpoints[0].value;
        }
        if (checkpoints[checkpoints.length - 1].checkpointId < _checkpointId) {
            return _currentValue;
        }
        if (checkpoints[checkpoints.length - 1].checkpointId == _checkpointId) {
            return checkpoints[checkpoints.length - 1].value;
        }
        uint256 min = 0;
        uint256 max = checkpoints.length - 1;
        while (max > min) {
            uint256 mid = (max + min) / 2;
            if (checkpoints[mid].checkpointId == _checkpointId) {
                max = mid;
                break;
            }
            if (checkpoints[mid].checkpointId < _checkpointId) {
                min = mid + 1;
            } else {
                max = mid;
            }
        }
        return checkpoints[max].value;
    }

    /**
     * @dev Queries balances as of a defined checkpoint
     * @param _investor Investor to query balance for
     * @param _checkpointId Checkpoint ID to query as of
     */
    function balanceOfAt(address _investor, uint256 _checkpointId) public view returns(uint256) {
        return getValueAt(checkpointBalances[_investor], _checkpointId, balanceOf(_investor));
    }

}<|MERGE_RESOLUTION|>--- conflicted
+++ resolved
@@ -85,13 +85,10 @@
     event LogCheckpointCreated(uint256 _checkpointId, uint256 _timestamp);
     // Emit when the minting get finished
     event LogFinishedMinting(uint256 _timestamp);
-<<<<<<< HEAD
     // Emit when a module type is locked
     event LogModuleLocked(uint8 _moduleType, address _locker);
-=======
     // Change the STR address in the event of a upgrade
     event LogChangeSTRAddress(address indexed _oldAddress, address indexed _newAddress);
->>>>>>> 47522927
 
     //if _fallback is true, then we only allow the module if it is set, if it is not set we only allow the owner
     modifier onlyModule(uint8 _moduleType, bool _fallback) {
