pragma solidity ^0.5.0;

import "./SecurityToken.sol";
import "../interfaces/ISTFactory.sol";
import "../datastore/DataStoreFactory.sol";

/**
 * @title Proxy for deploying SecurityToken instances
 */
contract STFactory is ISTFactory {
    address public transferManagerFactory;
    DataStoreFactory public dataStoreFactory;

<<<<<<< HEAD
    constructor(address _transferManagerFactory, address _dataStoreFactory) public {
=======
    constructor(address _transferManagerFactory) public {
>>>>>>> cd4a7f94
        transferManagerFactory = _transferManagerFactory;
        dataStoreFactory = DataStoreFactory(_dataStoreFactory);
    }

    /**
     * @notice deploys the token and adds default modules like the GeneralTransferManager.
     * Future versions of the proxy can attach different modules or pass different parameters.
     */
    function deployToken(
        string calldata _name,
        string calldata _symbol,
        uint8 _decimals,
        string calldata _tokenDetails,
        address _issuer,
        bool _divisible,
        address _polymathRegistry
    ) 
        external 
        returns(address) 
    {
        SecurityToken newSecurityToken = new SecurityToken(
            _name,
            _symbol,
            _decimals,
            _divisible ? 1 : uint256(10) ** _decimals,
            _tokenDetails,
            _polymathRegistry
        );
        newSecurityToken.addModule(transferManagerFactory, "", 0, 0);
<<<<<<< HEAD
        newSecurityToken.setDataStore(dataStoreFactory.generateDataStore(address(newSecurityToken)));
=======
>>>>>>> cd4a7f94
        newSecurityToken.transferOwnership(_issuer);
        return address(newSecurityToken);
    }
}<|MERGE_RESOLUTION|>--- conflicted
+++ resolved
@@ -11,11 +11,7 @@
     address public transferManagerFactory;
     DataStoreFactory public dataStoreFactory;
 
-<<<<<<< HEAD
     constructor(address _transferManagerFactory, address _dataStoreFactory) public {
-=======
-    constructor(address _transferManagerFactory) public {
->>>>>>> cd4a7f94
         transferManagerFactory = _transferManagerFactory;
         dataStoreFactory = DataStoreFactory(_dataStoreFactory);
     }
@@ -45,10 +41,7 @@
             _polymathRegistry
         );
         newSecurityToken.addModule(transferManagerFactory, "", 0, 0);
-<<<<<<< HEAD
         newSecurityToken.setDataStore(dataStoreFactory.generateDataStore(address(newSecurityToken)));
-=======
->>>>>>> cd4a7f94
         newSecurityToken.transferOwnership(_issuer);
         return address(newSecurityToken);
     }
