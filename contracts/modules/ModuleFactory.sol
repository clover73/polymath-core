pragma solidity ^0.4.24;

import "../interfaces/IERC20.sol";
import "../interfaces/IModuleFactory.sol";
import "openzeppelin-solidity/contracts/ownership/Ownable.sol";

/**
 * @title Interface that any module factory contract should implement
 * @notice Contract is abstract
 */
contract ModuleFactory is IModuleFactory, Ownable {

    IERC20 public polyToken;
    uint256 public setupCost;
    uint256 public usageCost;
    uint256 public monthlySubscriptionCost;
    string public description;
    string public version;
    bytes32 public name;
    string public title;

<<<<<<< HEAD
=======
    event LogChangeFactorySetupFee(uint256 _oldSetupCost, uint256 _newSetupCost, address _moduleFactory);
    event LogChangeFactoryUsageFee(uint256 _oldUsageCost, uint256 _newUsageCost, address _moduleFactory);
    event LogChangeFactorySubscriptionFee(uint256 _oldSubscriptionCost, uint256 _newMonthlySubscriptionCost, address _moduleFactory);
    event LogGenerateModuleFromFactory(address _module, bytes32 indexed _moduleName, address indexed _moduleFactory, address _creator, uint256 _timestamp);

>>>>>>> 6453d01f
    /**
     * @notice Constructor
     * @param _polyAddress Address of the polytoken
     */
    constructor (address _polyAddress, uint256 _setupCost, uint256 _usageCost, uint256 _subscriptionCost) public {
      polyToken = IERC20(_polyAddress);
      setupCost = _setupCost;
      usageCost = _usageCost;
      monthlySubscriptionCost = _subscriptionCost;
    }

    //Pull function sig from _data
    function _getSig(bytes _data) internal pure returns (bytes4 sig) {
        uint len = _data.length < 4 ? _data.length : 4;
        for (uint i = 0; i < len; i++) {
            sig = bytes4(uint(sig) + uint(_data[i]) * (2 ** (8 * (len - 1 - i))));
        }
    }

    /**
     * @notice used to change the fee of the setup cost
     * @param _newSetupCost new setup cost
     */
    function changeFactorySetupFee(uint256 _newSetupCost) public onlyOwner {
        emit LogChangeFactorySetupFee(setupCost, _newSetupCost, address(this));
        setupCost = _newSetupCost;
    }

    /**
     * @notice used to change the fee of the usage cost
     * @param _newUsageCost new usage cost
     */
    function changeFactoryUsageFee(uint256 _newUsageCost) public onlyOwner {
        emit LogChangeFactoryUsageFee(usageCost, _newUsageCost, address(this));
        usageCost = _newUsageCost;
    }

    /**
     * @notice used to change the fee of the subscription cost
     * @param _newSubscriptionCost new subscription cost
     */
    function changeFactorySubscriptionFee(uint256 _newSubscriptionCost) public onlyOwner {
        emit LogChangeFactorySubscriptionFee(monthlySubscriptionCost, _newSubscriptionCost, address(this));
        monthlySubscriptionCost = _newSubscriptionCost;

    }

    /**
     * @notice Update the title of the ModuleFactory
     * @param _newTitle New Title that will replace the old one.
     */
    function changeTitle(string _newTitle) public onlyOwner {
        require(bytes(_newTitle).length > 0);
        title = _newTitle;
    }

    /**
     * @notice Update the description of the ModuleFactory
     * @param _newDesc New description that will replace the old one.
     */
    function changeDescription(string _newDesc) public onlyOwner {
        require(bytes(_newDesc).length > 0);
        description = _newDesc;
    }

    /**
     * @notice Update the name of the ModuleFactory
     * @param _newName New name that will replace the old one.
     */
    function changeName(bytes32 _newName) public onlyOwner {
        require(_newName != bytes32(0));
        name = _newName;
    }

    /**
     * @notice Update the version of the ModuleFactory
     * @param _newVersion New name that will replace the old one.
     */
    function changeVersion(string _newVersion) public onlyOwner {
        require(bytes(_newVersion).length > 0 );
        version = _newVersion;
    }

}<|MERGE_RESOLUTION|>--- conflicted
+++ resolved
@@ -19,14 +19,11 @@
     bytes32 public name;
     string public title;
 
-<<<<<<< HEAD
-=======
     event LogChangeFactorySetupFee(uint256 _oldSetupCost, uint256 _newSetupCost, address _moduleFactory);
     event LogChangeFactoryUsageFee(uint256 _oldUsageCost, uint256 _newUsageCost, address _moduleFactory);
     event LogChangeFactorySubscriptionFee(uint256 _oldSubscriptionCost, uint256 _newMonthlySubscriptionCost, address _moduleFactory);
     event LogGenerateModuleFromFactory(address _module, bytes32 indexed _moduleName, address indexed _moduleFactory, address _creator, uint256 _timestamp);
 
->>>>>>> 6453d01f
     /**
      * @notice Constructor
      * @param _polyAddress Address of the polytoken
