--- conflicted
+++ resolved
@@ -52,11 +52,9 @@
     event LogAllowAllWhitelistTransfers(bool _allowAllWhitelistTransfers);
     // Emit when there is change in the flag variable called allowAllWhitelistIssuances
     event LogAllowAllWhitelistIssuances(bool _allowAllWhitelistIssuances);
-<<<<<<< HEAD
+    // Emit when there is change in the flag variable called allowAllBurnTransfers
+    event LogAllowAllBurnTransfers(bool _allowAllBurnTransfers);
     // Emit when there is change in the flag variable called signingAddress
-=======
-    event LogAllowAllBurnTransfers(bool _allowAllBurnTransfers);
->>>>>>> be0a14ad
     event LogChangeSigningAddress(address _signingAddress);
     // Emit when investor details get modified related to their whitelisting
     event LogModifyWhitelist(
