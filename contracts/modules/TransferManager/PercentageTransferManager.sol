--- conflicted
+++ resolved
@@ -39,13 +39,9 @@
     IModule(_securityToken, _polyAddress)
     {
     }
-
-<<<<<<< HEAD
+    
     /// @notice Used to verify the transfer transaction according to the rule implemented in the trnasfer managers
-    function verifyTransfer(address /* _from */, address _to, uint256 _amount) public view returns(Result) {
-=======
     function verifyTransfer(address /* _from */, address _to, uint256 _amount, bool /* _isTransfer */) public returns(Result) {
->>>>>>> be0a14ad
         if (!paused) {
             // If an address is on the whitelist, it is allowed to hold more than maxHolderPercentage of the tokens.
             if (whitelist[_to]) {
