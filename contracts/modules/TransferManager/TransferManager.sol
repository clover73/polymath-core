--- conflicted
+++ resolved
@@ -16,7 +16,6 @@
         _;
     }
 
-<<<<<<< HEAD
     function unpause() public {
         _onlySecurityTokenOwner();
         super._unpause();
@@ -46,6 +45,4 @@
         return result;
     }
 
-=======
->>>>>>> 06709eed
 }