pragma solidity ^0.5.0;

import "./../../Checkpoint/ICheckpoint.sol";
import "../../TransferManager/TransferManager.sol";
import "openzeppelin-solidity/contracts/math/SafeMath.sol";
import "../../../libraries/BokkyPooBahsDateTimeLibrary.sol";

/**
 * @title Burn module for burning tokens and keeping track of burnt amounts
 */
contract ScheduledCheckpoint is ICheckpoint, TransferManager {
    using SafeMath for uint256;

    enum TimeUnit {SECONDS, DAYS, WEEKS, MONTHS, YEARS}

    struct Schedule {
        bytes32 name;
        uint256 startTime;
        uint256 nextTime;
        uint256 interval;
        TimeUnit timeUnit;
        uint256 index;
        uint256[] checkpointIds;
        uint256[] timestamps;
        uint256[] periods;
        uint256 totalPeriods;
    }

    bytes32[] public names;

    mapping(bytes32 => Schedule) public schedules;

    event AddSchedule(bytes32 _name, uint256 _startTime, uint256 _interval, TimeUnit _timeUint);
    event RemoveSchedule(bytes32 _name);

    /**
     * @notice Constructor
     * @param _securityToken Address of the security token
     */
    constructor(address _securityToken, address _polyToken) public Module(_securityToken, _polyToken) {

    }

    /**
     * @notice This function returns the signature of configure function
     */
    function getInitFunction() public pure returns(bytes4) {
        return bytes4(0);
    }

    /**
     * @notice adds a new schedule for checkpoints
     * @param _name name of the new schedule (must be unused)
     * @param _startTime start time of the schedule (first checkpoint)
     * @param _interval interval at which checkpoints should be created
     * @param _timeUnit unit of time at which checkpoints should be created
     */
<<<<<<< HEAD
    function addSchedule(bytes32 _name, uint256 _startTime, uint256 _interval) external {
        _onlySecurityTokenOwner();
=======
    function addSchedule(bytes32 _name, uint256 _startTime, uint256 _interval, TimeUnit _timeUnit) external onlyOwner {
>>>>>>> 36132555
        require(_startTime > now, "Start time must be in the future");
        require(schedules[_name].name == bytes32(0), "Name already in use");
        schedules[_name].name = _name;
        schedules[_name].startTime = _startTime;
        schedules[_name].nextTime = _startTime;
        schedules[_name].interval = _interval;
        schedules[_name].timeUnit = _timeUnit;
        schedules[_name].index = names.length;
        names.push(_name);
        emit AddSchedule(_name, _startTime, _interval, _timeUnit);
    }

    /**
     * @notice removes a schedule for checkpoints
     * @param _name name of the schedule to be removed
     */
    function removeSchedule(bytes32 _name) external {
        _onlySecurityTokenOwner();
        require(schedules[_name].name == _name, "Name does not exist");
        uint256 index = schedules[_name].index;
        names[index] = names[names.length - 1];
        names.length--;
        if (index != names.length) {
            schedules[names[index]].index = index;
        }
        delete schedules[_name];
        emit RemoveSchedule(_name);
    }

    /**
     * @notice Used to create checkpoints that correctly reflect balances
     * @return always returns Result.NA
     */
    function executeTransfer(
        address, /* _from */
        address, /* _to */
        uint256, /* _amount */
        bytes calldata /* _data */
    )
        external
        onlySecurityToken
        returns(Result)
    {
        if (!paused) {
            _updateAll();
        }
        return (Result.NA);
    }

    /**
     * @notice Used to create checkpoints that correctly reflect balances
     * @return always returns Result.NA
     */
    function verifyTransfer(
        address, /* _from */
        address, /* _to */
        uint256, /* _amount */
        bytes memory /* _data */
    )
        public
        view
        returns(Result, bytes32)
    {
        return (Result.NA, bytes32(0));
    }

    /**
     * @notice gets schedule details
     * @param _name name of the schedule
     */
    function getSchedule(bytes32 _name) external view returns(
        bytes32,
        uint256,
        uint256,
        uint256,
        TimeUnit,
        uint256[] memory,
        uint256[] memory,
        uint256[] memory,
        uint256
    ){
        Schedule storage schedule = schedules[_name];
        return (schedule.name, schedule.startTime, schedule.nextTime, schedule.interval, schedule.timeUnit, schedule.checkpointIds, schedule.timestamps, schedule.periods, schedule.totalPeriods);
    }

    /**
     * @notice manually triggers update outside of transfer request for named schedule (can be used to reduce user gas costs)
     * @param _name name of the schedule
     */
    function update(bytes32 _name) external {
        _onlySecurityTokenOwner();
        _update(_name);
    }

    function _update(bytes32 _name) internal {
        Schedule storage schedule = schedules[_name];
        if (schedule.nextTime <= now) {
            uint256 checkpointId = ISecurityToken(securityToken).createCheckpoint();
            schedule.checkpointIds.push(checkpointId);
            schedule.timestamps.push(schedule.nextTime);
            uint256 periods;
            if (schedule.timeUnit == TimeUnit.SECONDS ) {
                periods = now.sub(schedule.nextTime).div(schedule.interval).add(1);
                schedule.nextTime = periods.mul(schedule.interval).add(schedule.nextTime);
            } else if (schedule.timeUnit == TimeUnit.DAYS ) {
                periods = BokkyPooBahsDateTimeLibrary.diffDays(schedule.nextTime, now).div(schedule.interval).add(1);
                schedule.nextTime = BokkyPooBahsDateTimeLibrary.addDays(schedule.nextTime, periods.mul(schedule.interval));
            } else if (schedule.timeUnit == TimeUnit.WEEKS ) {
                periods = BokkyPooBahsDateTimeLibrary.diffDays(schedule.nextTime, now).div(7).div(schedule.interval).add(1);
                schedule.nextTime = BokkyPooBahsDateTimeLibrary.addDays(schedule.nextTime, periods.mul(schedule.interval).mul(7));
            } else if (schedule.timeUnit == TimeUnit.MONTHS ) {
                periods = BokkyPooBahsDateTimeLibrary.diffMonths(schedule.nextTime, now).div(schedule.interval).add(1);
                uint256 totalPeriods = schedule.totalPeriods.add(periods);
                schedule.nextTime = BokkyPooBahsDateTimeLibrary.addMonths(schedule.startTime, totalPeriods.mul(schedule.interval));
            } else if (schedule.timeUnit == TimeUnit.YEARS ) {
                periods = BokkyPooBahsDateTimeLibrary.diffYears(schedule.nextTime, now).div(schedule.interval).add(1);
                schedule.nextTime = BokkyPooBahsDateTimeLibrary.addYears(schedule.nextTime, periods.mul(schedule.interval));
            }
            schedule.totalPeriods = schedule.totalPeriods.add(periods);
            schedule.periods.push(periods);
        }
    }

    /**
     * @notice manually triggers update outside of transfer request for all schedules (can be used to reduce user gas costs)
     */
    function updateAll() external {
        _onlySecurityTokenOwner();
        _updateAll();
    }

    function _updateAll() internal {
        uint256 i;
        for (i = 0; i < names.length; i++) {
            _update(names[i]);
        }
    }

    /**
     * @notice return the amount of tokens for a given user as per the partition
     */
    function getTokensByPartition(address /*_owner*/, bytes32 /*_partition*/) external view returns(uint256){
        return 0;
    }

    /**
     * @notice Return the permissions flag that are associated with CountTransferManager
     */
    function getPermissions() external view returns(bytes32[] memory) {
        bytes32[] memory allPermissions = new bytes32[](0);
        return allPermissions;
    }
}<|MERGE_RESOLUTION|>--- conflicted
+++ resolved
@@ -55,12 +55,8 @@
      * @param _interval interval at which checkpoints should be created
      * @param _timeUnit unit of time at which checkpoints should be created
      */
-<<<<<<< HEAD
-    function addSchedule(bytes32 _name, uint256 _startTime, uint256 _interval) external {
-        _onlySecurityTokenOwner();
-=======
-    function addSchedule(bytes32 _name, uint256 _startTime, uint256 _interval, TimeUnit _timeUnit) external onlyOwner {
->>>>>>> 36132555
+    function addSchedule(bytes32 _name, uint256 _startTime, uint256 _interval, TimeUnit _timeUnit) external {
+        _onlySecurityTokenOwner();
         require(_startTime > now, "Start time must be in the future");
         require(schedules[_name].name == bytes32(0), "Name already in use");
         schedules[_name].name = _name;
