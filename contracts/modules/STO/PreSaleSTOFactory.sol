--- conflicted
+++ resolved
@@ -34,13 +34,8 @@
         //Check valid bytes - can only call module init function
         PreSaleSTO preSaleSTO = new PreSaleSTO(msg.sender, address(polyToken));
         //Checks that _data is valid (not calling anything it shouldn't)
-<<<<<<< HEAD
-        require(Util.getSig(_data) == preSaleSTO.getInitFunction(), "Provided data is not valid");
-        require(address(preSaleSTO).call(_data), "Un-successfull call");
-=======
-        require(_getSig(_data) == preSaleSTO.getInitFunction(), "Invalid data");
+        require(Util.getSig(_data) == preSaleSTO.getInitFunction(), "Invalid data");
         require(address(preSaleSTO).call(_data), "Unsuccessfull call");
->>>>>>> 77bb8a9c
         emit LogGenerateModuleFromFactory(address(preSaleSTO), getName(), address(this), msg.sender, setupCost, now);
         return address(preSaleSTO);
     }
