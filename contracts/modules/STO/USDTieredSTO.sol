pragma solidity ^0.4.24;

import "./ISTO.sol";
import "../../interfaces/ISecurityToken.sol";
import "../../interfaces/IOracle.sol";
import "../../RegistryUpdater.sol";
import "../../interfaces/ISecurityTokenRegistry.sol";
import "openzeppelin-solidity/contracts/math/SafeMath.sol";
import "openzeppelin-solidity/contracts/ReentrancyGuard.sol";

/**
 * @title STO module for standard capped crowdsale
 */
contract USDTieredSTO is ISTO, ReentrancyGuard {
    using SafeMath for uint256;

    /////////////
    // Storage //
    /////////////

<<<<<<< HEAD
=======
    string public POLY_ORACLE = "PolyUsdOracle";
    string public ETH_ORACLE = "EthUsdOracle";
    mapping (bytes32 => mapping (bytes32 => string)) oracleKeys;

    // Address where ETH & POLY funds are delivered
    address public wallet;

>>>>>>> ab9e3f2c
    // Address of issuer reserve wallet for unsold tokens
    address public reserveWallet;

    // How many token units a buyer gets per USD per tier (multiplied by 10**18)
    uint256[] public ratePerTier;

    // How many token units a buyer gets per USD per tier (multiplied by 10**18) when investing in POLY up to tokensPerTierDiscountPoly
    uint256[] public ratePerTierDiscountPoly;

    // How many tokens are available in each tier (relative to totalSupply)
    uint256[] public tokensPerTierTotal;

    // How many token units are available in each tier (relative to totalSupply) at the ratePerTierDiscountPoly rate
    uint256[] public tokensPerTierDiscountPoly;

    // How many tokens have been minted in each tier (relative to totalSupply)
    uint256[] public mintedPerTierTotal;

    // How many tokens have been minted in each tier (relative to totalSupply) at ETH rate
    uint256[] public mintedPerTierETH;

    // How many tokens have been minted in each tier (relative to totalSupply) at regular POLY rate
    uint256[] public mintedPerTierRegularPoly;

    // How many tokens have been minted in each tier (relative to totalSupply) at discounted POLY rate
    uint256[] public mintedPerTierDiscountPoly;

    // Current tier
    uint8 public currentTier;

    // Amount of USD funds raised
    uint256 public fundsRaisedUSD;

    // Amount in USD invested by each address
    mapping (address => uint256) public investorInvestedUSD;

    // Amount in ETH invested by each address
    mapping (address => uint256) public investorInvestedETH;

    // Amount in POLY invested by each address
    mapping (address => uint256) public investorInvestedPOLY;

    // List of accredited investors
    mapping (address => bool) public accredited;

    // Limit in USD for non-accredited investors multiplied by 10**18
    uint256 public nonAccreditedLimitUSD;

    // Minimum investable amount in USD
    uint256 public minimumInvestmentUSD;

    // Whether or not the STO has been finalized
    bool public isFinalized;

    // Final amount of tokens returned to issuer
    uint256 public finalAmountReturned;

    ////////////
    // Events //
    ////////////

    event TokenPurchase(address indexed _purchaser, address indexed _beneficiary, uint256 _tokens, uint256 _usdAmount, uint256 _tierPrice, uint8 _tier);
    event FundsReceivedETH(address indexed _purchaser, address indexed _beneficiary, uint256 _usdAmount, uint256 _receivedValue, uint256 _spentValue, uint256 _rate);
    event FundsReceivedPOLY(address indexed _purchaser, address indexed _beneficiary, uint256 _usdAmount, uint256 _receivedValue, uint256 _spentValue, uint256 _rate);
    event ReserveTokenMint(address indexed _owner, address indexed _wallet, uint256 _tokens, uint8 _tier);
    event SetAddresses(
        address indexed _wallet,
        address indexed _reserveWallet
    );
    event SetLimits(
        uint256 _nonAccreditedLimitUSD,
        uint256 _minimumInvestmentUSD
    );
    event SetTimes(
        uint256 _startTime,
        uint256 _endTime
    );
    event SetTiers(
        uint256[] _ratePerTier,
        uint256[] _ratePerTierDiscountPoly,
        uint256[] _tokensPerTierTotal,
        uint256[] _tokensPerTierDiscountPoly
    );

    ///////////////
    // Modifiers //
    ///////////////

    modifier validETH {
        require(getOracle(bytes32("ETH"), bytes32("USD")) != address(0), "Invalid ETHUSD Oracle");
        require(fundRaiseType[uint8(FundRaiseType.ETH)]);
        _;
    }

    modifier validPOLY {
        require(getOracle(bytes32("POLY"), bytes32("USD")) != address(0), "Invalid ETHUSD Oracle");
        require(fundRaiseType[uint8(FundRaiseType.POLY)]);
        _;
    }

    ///////////////////////
    // STO Configuration //
    ///////////////////////

    constructor (address _securityToken, address _polyAddress) public
    Module(_securityToken, _polyAddress)
    {      
        oracleKeys[bytes32("ETH")][bytes32("USD")] = ETH_ORACLE;
        oracleKeys[bytes32("POLY")][bytes32("USD")] = POLY_ORACLE;
    }

    /**
     * @notice Function used to intialize the contract variables
     * @param _startTime Unix timestamp at which offering get started
     * @param _endTime Unix timestamp at which offering get ended
     * @param _ratePerTier Rate (in USD) per tier (* 10**18)
     * @param _tokensPerTierTotal Tokens available in each tier
     * @param _nonAccreditedLimitUSD Limit in USD (* 10**18) for non-accredited investors
     * @param _minimumInvestmentUSD Minimun investment in USD (* 10**18)
     * @param _fundRaiseTypes Types of currency used to collect the funds
     * @param _wallet Ethereum account address to hold the funds
     * @param _reserveWallet Ethereum account address to receive unsold tokens
     */
    function configure(
        uint256 _startTime,
        uint256 _endTime,
        uint256[] _ratePerTier,
        uint256[] _ratePerTierDiscountPoly,
        uint256[] _tokensPerTierTotal,
        uint256[] _tokensPerTierDiscountPoly,
        uint256 _nonAccreditedLimitUSD,
        uint256 _minimumInvestmentUSD,
        uint8[] _fundRaiseTypes,
        address _wallet,
        address _reserveWallet
    ) public onlyFactory {
        _configureFunding(_fundRaiseTypes);
        _configureAddresses(_wallet, _reserveWallet);
        _configureTiers(_ratePerTier, _ratePerTierDiscountPoly, _tokensPerTierTotal, _tokensPerTierDiscountPoly);
        _configureTimes(_startTime, _endTime);
        _configureLimits(_nonAccreditedLimitUSD, _minimumInvestmentUSD);
    }

    function modifyFunding(uint8[] _fundRaiseTypes) public onlyOwner {
        require(now < startTime);
        _configureFunding(_fundRaiseTypes);
    }

    function modifyLimits(
        uint256 _nonAccreditedLimitUSD,
        uint256 _minimumInvestmentUSD
    ) public onlyOwner {
        require(now < startTime);
        _configureLimits(_nonAccreditedLimitUSD, _minimumInvestmentUSD);
    }

    function modifyTiers(
        uint256[] _ratePerTier,
        uint256[] _ratePerTierDiscountPoly,
        uint256[] _tokensPerTierTotal,
        uint256[] _tokensPerTierDiscountPoly
    ) public onlyOwner {
        require(now < startTime);
        _configureTiers(_ratePerTier, _ratePerTierDiscountPoly, _tokensPerTierTotal, _tokensPerTierDiscountPoly);
    }

    function modifyTimes(
        uint256 _startTime,
        uint256 _endTime
    ) public onlyOwner {
        require(now < startTime);
        _configureTimes(_startTime, _endTime);
    }

    function modifyAddresses(
        address _wallet,
        address _reserveWallet
    ) public onlyOwner {
        require(now < startTime);
        _configureAddresses(_wallet, _reserveWallet);
    }

    function _configureLimits(
        uint256 _nonAccreditedLimitUSD,
        uint256 _minimumInvestmentUSD
    ) internal {
        minimumInvestmentUSD = _minimumInvestmentUSD;
        nonAccreditedLimitUSD = _nonAccreditedLimitUSD;
        emit SetLimits(minimumInvestmentUSD, nonAccreditedLimitUSD);
    }

    function _configureTiers(
        uint256[] _ratePerTier,
        uint256[] _ratePerTierDiscountPoly,
        uint256[] _tokensPerTierTotal,
        uint256[] _tokensPerTierDiscountPoly
    ) internal {
        require(_tokensPerTierTotal.length > 0);
        require(_ratePerTier.length == _tokensPerTierTotal.length, "Mismatch between rates and tokens per tier");
        require(_ratePerTierDiscountPoly.length == _tokensPerTierTotal.length, "Mismatch between discount rates and tokens per tier");
        require(_tokensPerTierDiscountPoly.length == _tokensPerTierTotal.length, "Mismatch between discount tokens per tier and tokens per tier");
        for (uint8 i = 0; i < _ratePerTier.length; i++) {
            require(_ratePerTier[i] > 0, "Rate of token should be greater than 0");
            require(_tokensPerTierTotal[i] > 0, "Tokens per tier should be greater than 0");
            require(_tokensPerTierDiscountPoly[i] <= _tokensPerTierTotal[i], "Discounted tokens per tier should be less than or equal to tokens per tier");
            require(_ratePerTierDiscountPoly[i] <= _ratePerTier[i], "Discounted rate per tier should be less than or equal to rate per tier");
        }
        mintedPerTierTotal = new uint256[](_ratePerTier.length);
        mintedPerTierETH = new uint256[](_ratePerTier.length);
        mintedPerTierRegularPoly = new uint256[](_ratePerTier.length);
        mintedPerTierDiscountPoly = new uint256[](_ratePerTier.length);
        ratePerTier = _ratePerTier;
        ratePerTierDiscountPoly = _ratePerTierDiscountPoly;
        tokensPerTierTotal = _tokensPerTierTotal;
        tokensPerTierDiscountPoly = _tokensPerTierDiscountPoly;
        emit SetTiers(_ratePerTier, _ratePerTierDiscountPoly, _tokensPerTierTotal, _tokensPerTierDiscountPoly);
    }

    function _configureTimes(
        uint256 _startTime,
        uint256 _endTime
    ) internal {
        require(_endTime > _startTime, "Date parameters are not valid");
        require(_startTime > now, "Start Time must be in the future");
        startTime = _startTime;
        endTime = _endTime;
        emit SetTimes(_startTime, _endTime);
    }

    function _configureAddresses(
        address _wallet,
        address _reserveWallet
    ) internal {
        require(_wallet != address(0), "Zero address is not permitted for wallet");
        require(_reserveWallet != address(0), "Zero address is not permitted for wallet");
        wallet = _wallet;
        reserveWallet = _reserveWallet;
        emit SetAddresses(_wallet, _reserveWallet);
    }

    ////////////////////
    // STO Management //
    ////////////////////

    /**
     * @notice Finalize the STO and mint remaining tokens to reserve address
     * @notice Reserve address must be whitelisted to successfully finalize
     */
    function finalize() public onlyOwner {
        require(!isFinalized);
        isFinalized = true;
        uint256 tempReturned;
        uint256 tempSold;
        uint256 remainingTokens;
        for (uint8 i = 0; i < tokensPerTierTotal.length; i++) {
            remainingTokens = tokensPerTierTotal[i].sub(mintedPerTierTotal[i]);
            tempReturned = tempReturned.add(remainingTokens);
            tempSold = tempSold.add(mintedPerTierTotal[i]);
            if (remainingTokens > 0) {
                mintedPerTierTotal[i] = tokensPerTierTotal[i];
                require(ISecurityToken(securityToken).mint(reserveWallet, remainingTokens), "Error in minting the tokens");
                emit ReserveTokenMint(msg.sender, reserveWallet, remainingTokens, i);
            }
        }
        finalAmountReturned = tempReturned;
        totalTokensSold = tempSold;
    }

    /**
     * @notice Modify the list of accredited addresses
     * @param _investors Array of investor addresses to modify
     * @param _accredited Array of bools specifying accreditation status
     */
    function changeAccredited(address[] _investors, bool[] _accredited) public onlyOwner {
        require(_investors.length == _accredited.length);
        for (uint256 i = 0; i < _investors.length; i++) {
            accredited[_investors[i]] = _accredited[i];
        }
    }

    //////////////////////////
    // Investment Functions //
    //////////////////////////

    /**
    * @notice fallback function - assumes ETH being invested
    */
    function () external payable {
        buyWithETH(msg.sender);
    }

    /**
      * @notice Purchase tokens using ETH
      * @param _beneficiary Address where security tokens will be sent
      */
    function buyWithETH(address _beneficiary) public payable validETH {
        uint256 rate = IOracle(getOracle(bytes32("ETH"), bytes32("USD"))).getPrice();
        (uint256 spentUSD, uint256 spentValue) = _buyTokens(_beneficiary, msg.value, rate, false);
        // Modify storage
        investorInvestedETH[_beneficiary] = investorInvestedETH[_beneficiary].add(spentValue);
        fundsRaisedETH = fundsRaisedETH.add(spentValue);
        // Forward ETH to issuer wallet
        wallet.transfer(spentValue);
        // Refund excess ETH to investor wallet
        msg.sender.transfer(msg.value.sub(spentValue));
        emit FundsReceivedETH(msg.sender, _beneficiary, spentUSD, msg.value, spentValue, rate);
    }

    /**
      * @notice Purchase tokens using POLY
      * @param _beneficiary Address where security tokens will be sent
      * @param _investedPOLY Amount of POLY invested
      */
    function buyWithPOLY(address _beneficiary, uint256 _investedPOLY) public validPOLY {
        uint256 rate = IOracle(getOracle(bytes32("POLY"), bytes32("USD"))).getPrice();
        (uint256 spentUSD, uint256 spentValue) = _buyTokens(_beneficiary, _investedPOLY, rate, true);
        // Modify storage
        investorInvestedPOLY[_beneficiary] = investorInvestedPOLY[_beneficiary].add(spentValue);
        fundsRaisedPOLY = fundsRaisedPOLY.add(spentValue);
        // Forward POLY to issuer wallet
        require(polyToken.transferFrom(msg.sender, wallet, spentValue));
        emit FundsReceivedPOLY(msg.sender, _beneficiary, spentUSD, _investedPOLY, spentValue, rate);
    }

    /**
      * @notice Low level token purchase
      * @param _beneficiary Address where security tokens will be sent
      * @param _investmentValue Amount of POLY or ETH invested
      * @param _isPOLY Investment method
      */
    function _buyTokens(address _beneficiary, uint256 _investmentValue, uint256 _rate, bool _isPOLY) internal nonReentrant whenNotPaused returns(uint256, uint256) {
        require(isOpen(), "STO is not open");
        require(_investmentValue > 0, "No funds were sent to buy tokens");

        uint256 investedUSD = decimalMul(_rate, _investmentValue);
        uint256 originalUSD = investedUSD;

        // Check for minimum investment
        require(investedUSD.add(investorInvestedUSD[_beneficiary]) >= minimumInvestmentUSD, "Total investment less than minimumInvestmentUSD");

        // Check for non-accredited cap
        if (!accredited[_beneficiary]) {
            require(investorInvestedUSD[_beneficiary] < nonAccreditedLimitUSD, "Non-accredited investor has already reached nonAccreditedLimitUSD");
            if (investedUSD.add(investorInvestedUSD[_beneficiary]) > nonAccreditedLimitUSD)
                investedUSD = nonAccreditedLimitUSD.sub(investorInvestedUSD[_beneficiary]);
        }

        uint256 spentUSD;
        // Iterate over each tier and process payment
        for (uint8 i = currentTier; i < ratePerTier.length; i++) {
            // Update current tier if needed
            if (currentTier != i)
                currentTier = i;
            // If there are tokens remaining, process investment
            if (mintedPerTierTotal[i] < tokensPerTierTotal[i])
                spentUSD = spentUSD.add(_calculateTier(_beneficiary, i, investedUSD.sub(spentUSD), _isPOLY));
            // If all funds have been spent, exit the loop
            if (investedUSD == spentUSD)
                break;
        }

        // Modify storage
        if (spentUSD > 0) {
            if (investorInvestedUSD[_beneficiary] == 0)
                investorCount = investorCount + 1;
            investorInvestedUSD[_beneficiary] = investorInvestedUSD[_beneficiary].add(spentUSD);
            fundsRaisedUSD = fundsRaisedUSD.add(spentUSD);
        }

        // Calculate spent in base currency (ETH or POLY)
        uint256 spentValue;
        if (spentUSD == 0) {
            spentValue = 0;
        } else {
            spentValue = decimalMul(decimalDiv(spentUSD, originalUSD), _investmentValue);
        }

        // Return calculated amounts
        return (spentUSD, spentValue);
    }

    function _calculateTier(address _beneficiary, uint8 _tier, uint256 _investedUSD, bool _isPOLY) internal returns(uint256) {
        // First purchase any discounted tokens if POLY investment
        uint256 spentUSD;
        uint256 tierSpentUSD;
        uint256 tierPurchasedTokens;
        // Check whether there are any remaining discounted tokens
        if (_isPOLY && tokensPerTierDiscountPoly[_tier] > mintedPerTierDiscountPoly[_tier]) {
            uint256 discountRemaining = tokensPerTierDiscountPoly[_tier].sub(mintedPerTierDiscountPoly[_tier]);
            uint256 totalRemaining = tokensPerTierTotal[_tier].sub(mintedPerTierTotal[_tier]);
            if (totalRemaining < discountRemaining)
                (spentUSD, tierPurchasedTokens) = _purchaseTier(_beneficiary, ratePerTierDiscountPoly[_tier], totalRemaining, _investedUSD, _tier);
            else
                (spentUSD, tierPurchasedTokens) = _purchaseTier(_beneficiary, ratePerTierDiscountPoly[_tier], discountRemaining, _investedUSD, _tier);
            _investedUSD = _investedUSD.sub(spentUSD);
            mintedPerTierDiscountPoly[_tier] = mintedPerTierDiscountPoly[_tier].add(tierPurchasedTokens);
            mintedPerTierTotal[_tier] = mintedPerTierTotal[_tier].add(tierPurchasedTokens);
        }
        // Now, if there is any remaining USD to be invested, purchase at non-discounted rate
        if ((_investedUSD > 0) && (tokensPerTierTotal[_tier].sub(mintedPerTierTotal[_tier]) > 0)) {
            (tierSpentUSD, tierPurchasedTokens) = _purchaseTier(_beneficiary, ratePerTier[_tier], tokensPerTierTotal[_tier].sub(mintedPerTierTotal[_tier]), _investedUSD, _tier);
            spentUSD = spentUSD.add(tierSpentUSD);
            if (_isPOLY)
                mintedPerTierRegularPoly[_tier] = mintedPerTierRegularPoly[_tier].add(tierPurchasedTokens);
            else
                mintedPerTierETH[_tier] = mintedPerTierETH[_tier].add(tierPurchasedTokens);
            mintedPerTierTotal[_tier] = mintedPerTierTotal[_tier].add(tierPurchasedTokens);
        }
        return spentUSD;
    }

    function _purchaseTier(address _beneficiary, uint256 _tierPrice, uint256 _tierRemaining, uint256 _investedUSD, uint8 _tier) internal returns(uint256, uint256) {
        uint256 maximumTokens = decimalDiv(_investedUSD, _tierPrice);
        uint256 spentUSD;
        uint256 purchasedTokens;
        if (maximumTokens > _tierRemaining) {
            spentUSD = decimalMul(_tierRemaining, _tierPrice);
            // In case of rounding issues, ensure that spentUSD is never more than investedUSD
            if (spentUSD > _investedUSD) {
                spentUSD = _investedUSD;
            }
            purchasedTokens = _tierRemaining;
        } else {
            spentUSD = _investedUSD;
            purchasedTokens = maximumTokens;
        }
        require(ISecurityToken(securityToken).mint(_beneficiary, purchasedTokens), "Error in minting the tokens");
        emit TokenPurchase(msg.sender, _beneficiary, purchasedTokens, spentUSD, _tierPrice, _tier);
        return (spentUSD, purchasedTokens);
    }

    /////////////
    // Getters //
    /////////////

    /**
     * @notice This function returns whether or not the STO is in fundraising mode (open)
     * @return bool Whether the STO is accepting investments
     */
    function isOpen() public view returns(bool) {
        if (isFinalized)
            return false;
        if (now < startTime)
            return false;
        if (now >= endTime)
            return false;
        if (capReached())
            return false;
        return true;
    }

    /**
     * @notice This function converts from ETH or POLY to USD
     * @param _currency Currency key
     * @param _amount Value to convert to USD
     * @return uint256 Value in USD
     */
    function convertToUSD(bytes32 _currency, uint256 _amount) public view returns(uint256) {
        uint256 rate = IOracle(getOracle(_currency, bytes32("USD"))).getPrice();
        return decimalMul(_amount, rate);
    }

    /**
     * @notice This function converts from USD to ETH or POLY
     * @param _currency Currency key
     * @param _amount Value to convert from USD
     * @return uint256 Value in ETH or POLY
     */
    function convertFromUSD(bytes32 _currency, uint256 _amount) public view returns(uint256) {
        uint256 rate = IOracle(getOracle(_currency, bytes32("USD"))).getPrice();
        return decimalDiv(_amount, rate);
    }

    /**
     * @notice Checks whether the cap has been reached.
     * @return bool Whether the cap was reached
     */
    function capReached() public view returns (bool) {
        if (isFinalized) {
            return (finalAmountReturned == 0);
        }
        return (mintedPerTierTotal[mintedPerTierTotal.length - 1] == tokensPerTierTotal[tokensPerTierTotal.length - 1]);
    }

    /**
     * @notice Return ETH raised by the STO
     * @return uint256 Amount of ETH raised
     */
    function getRaisedEther() public view returns (uint256) {
        return fundsRaisedETH;
    }

    /**
     * @notice Return POLY raised by the STO
     * @return uint256 Amount of POLY raised
     */
    function getRaisedPOLY() public view returns (uint256) {
        return fundsRaisedPOLY;
    }

    /**
     * @notice Return USD raised by the STO
     * @return uint256 Amount of USD raised
     */
    function getRaisedUSD() public view returns (uint256) {
        return fundsRaisedUSD;
    }

    /**
     * @notice Return the total no. of investors
     * @return uint256 Investor count
     */
    function getNumberInvestors() public view returns (uint256) {
        return investorCount;
    }

    /**
     * @notice Return the total no. of tokens sold
     * @return uint256 Total number of tokens sold
     */
    function getTokensSold() public view returns (uint256) {
        if (isFinalized)
            return totalTokensSold;
        else
            return getTokensMinted();
    }

    /**
     * @notice Return the total no. of tokens minted
     * @return uint256 Total number of tokens minted
     */
    function getTokensMinted() public view returns (uint256) {
        uint256 tokensMinted;
        for (uint8 i = 0; i < mintedPerTierTotal.length; i++) {
            tokensMinted = tokensMinted.add(mintedPerTierTotal[i]);
        }
        return tokensMinted;
    }

    /**
     * @notice Return the total no. of tokens sold for ETH
     * @return uint256 Total number of tokens sold for ETH
     */
    function getTokensSoldForETH() public view returns (uint256) {
        uint256 tokensSold;
        for (uint8 i = 0; i < mintedPerTierETH.length; i++) {
            tokensSold = tokensSold.add(mintedPerTierETH[i]);
        }
        return tokensSold;
    }

    /**
     * @notice Return the total no. of tokens sold for POLY
     * @return uint256 Total number of tokens sold for POLY
     */
    function getTokensSoldForPOLY() public view returns (uint256) {
        uint256 tokensSold;
        for (uint8 i = 0; i < mintedPerTierRegularPoly.length; i++) {
            tokensSold = tokensSold.add(mintedPerTierRegularPoly[i]).add(mintedPerTierDiscountPoly[i]);
        }
        return tokensSold;
    }

    /**
     * @notice Return the total no. of tiers
     * @return uint256 Total number of tiers
     */
    function getNumberOfTiers() public view returns (uint256) {
        return tokensPerTierTotal.length;
    }

    /**
     * @notice Return the permissions flag that are associated with STO
     */
    function getPermissions() public view returns(bytes32[]) {
        bytes32[] memory allPermissions = new bytes32[](0);
        return allPermissions;
    }

    /**
     * @notice This function returns the signature of configure function
     * @return bytes4 Configure function signature
     */
    function getInitFunction() public pure returns (bytes4) {
        return bytes4(keccak256("configure(uint256,uint256,uint256[],uint256[],uint256[],uint256[],uint256,uint256,uint8[],address,address)"));
    }

    uint constant DECIMALS = 10 ** 18;

    /**
     * @notice This function multiplies two decimals represented as (decimal * 10**DECIMALS)
     * @return uint256 Result of multiplication represented as (decimal * 10**DECIMALS)
     */
    function decimalMul(uint256 x, uint256 y) internal pure returns (uint256 z) {
        z = SafeMath.add(SafeMath.mul(x, y), DECIMALS / 2) / DECIMALS;
    }

    /**
     * @notice This function divides two decimals represented as (decimal * 10**DECIMALS)
     * @return uint256 Result of division represented as (decimal * 10**DECIMALS)
     */
    function decimalDiv(uint256 x, uint256 y) internal pure returns (uint256 z) {
        z = SafeMath.add(SafeMath.mul(x, DECIMALS), y / 2) / y;
    }

    function getOracle(bytes32 _currency, bytes32 _denominatedCurrency) internal view returns (address) {
        return PolymathRegistry(RegistryUpdater(securityToken).polymathRegistry()).getAddress(oracleKeys[_currency][_denominatedCurrency]);
    }

}<|MERGE_RESOLUTION|>--- conflicted
+++ resolved
@@ -18,8 +18,6 @@
     // Storage //
     /////////////
 
-<<<<<<< HEAD
-=======
     string public POLY_ORACLE = "PolyUsdOracle";
     string public ETH_ORACLE = "EthUsdOracle";
     mapping (bytes32 => mapping (bytes32 => string)) oracleKeys;
@@ -27,7 +25,6 @@
     // Address where ETH & POLY funds are delivered
     address public wallet;
 
->>>>>>> ab9e3f2c
     // Address of issuer reserve wallet for unsold tokens
     address public reserveWallet;
 
