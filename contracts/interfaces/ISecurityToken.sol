--- conflicted
+++ resolved
@@ -560,7 +560,6 @@
     function isIssuable() external view returns (bool);
 
     /**
-<<<<<<< HEAD
      * @notice Authorises an operator for all partitions of `msg.sender`.
      * NB - Allowing investors to authorize an investor to be an operator of all partitions
      * but it doesn't mean we operator is allowed to transfer the LOCKED partition values.
@@ -612,9 +611,9 @@
     ) 
         external
         returns (bytes32);
-=======
+
+    /*
     * @notice Returns if transfers are currently frozen or not
     */
     function transfersFrozen() external view returns (bool);
->>>>>>> abc58374
 }