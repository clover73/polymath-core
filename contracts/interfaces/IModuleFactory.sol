pragma solidity ^0.4.24;

/**
 * @title Interface that any module factory contract should implement
 */
<<<<<<< HEAD
contract IModuleFactory is Ownable {

    ERC20 public polyToken;
    uint256 public setupCost;
    uint256 public usageCost;
    uint256 public monthlySubscriptionCost;
    string public title;
    bytes32 public name;
    string public description;
    string public version;
=======
interface IModuleFactory {
>>>>>>> ab9e3f2c

    event LogChangeFactorySetupFee(uint256 _oldSetupcost, uint256 _newSetupCost, address _moduleFactory);
    event LogChangeFactoryUsageFee(uint256 _oldUsageCost, uint256 _newUsageCost, address _moduleFactory);
    event LogChangeFactorySubscriptionFee(uint256 _oldSubscriptionCost, uint256 _newMonthlySubscriptionCost, address _moduleFactory);
    event LogGenerateModuleFromFactory(address _module, bytes32 indexed _moduleName, address indexed _moduleFactory, address _creator, uint256 _timestamp);

    //Should create an instance of the Module, or throw
    function deploy(bytes _data) external returns(address);

    /**
     * @notice Type of the Module factory
     */
    function getType() external view returns(uint8);

    /**
     * @notice Get the name of the Module
     */
    function getName() external view returns(bytes32);

    /**
     * @notice Get the description of the Module
     */
    function getDescription() external view returns(string);

    /**
     * @notice Get the title of the Module
     */
    function getTitle() external view returns(string);

    /**
     * @notice Get the version of the Module
     */
    function getVersion() public view returns(string);

    /**
     * @notice Get the Instructions that helped to used the module
     */
    function getInstructions() external view returns (string);

    /**
     * @notice Get the tags related to the module factory
     */
    function getTags() external view returns (bytes32[]);

    /**
     * @notice used to change the fee of the setup cost
     * @param _newSetupCost new setup cost
     */
    function changeFactorySetupFee(uint256 _newSetupCost) external;

    /**
     * @notice used to change the fee of the usage cost
     * @param _newUsageCost new usage cost
     */
    function changeFactoryUsageFee(uint256 _newUsageCost) external;

    /**
     * @notice used to change the fee of the subscription cost
     * @param _newSubscriptionCost new subscription cost
     */
    function changeFactorySubscriptionFee(uint256 _newSubscriptionCost) external;

    /**
     * @notice Get the setup cost of the module
     */
    function getSetupCost() external view returns (uint256);

    /**
     * @notice Update the title of the ModuleFactory
     * @param _newTitle New Title that will replace the old one.
     */
    function changeTitle(string _newTitle) public onlyOwner {
        require(bytes(_newTitle).length > 0);
        title = _newTitle;
    }

    /**
     * @notice Update the description of the ModuleFactory
     * @param _newDesc New description that will replace the old one.
     */
    function changeDescription(string _newDesc) public onlyOwner {
        require(bytes(_newDesc).length > 0);
        description = _newDesc;
    }

    /**
     * @notice Update the name of the ModuleFactory
     * @param _newName New name that will replace the old one.
     */
    function changeName(bytes32 _newName) public onlyOwner {
        require(_newName != bytes32(0));
        name = _newName;
    }

    /**
     * @notice Update the version of the ModuleFactory
     * @param _newVersion New name that will replace the old one.
     */
    function changeVersion(string _newVersion) public onlyOwner {
        require(bytes(_newVersion).length > 0 );
        version = _newVersion;
    }

}<|MERGE_RESOLUTION|>--- conflicted
+++ resolved
@@ -3,20 +3,7 @@
 /**
  * @title Interface that any module factory contract should implement
  */
-<<<<<<< HEAD
-contract IModuleFactory is Ownable {
-
-    ERC20 public polyToken;
-    uint256 public setupCost;
-    uint256 public usageCost;
-    uint256 public monthlySubscriptionCost;
-    string public title;
-    bytes32 public name;
-    string public description;
-    string public version;
-=======
 interface IModuleFactory {
->>>>>>> ab9e3f2c
 
     event LogChangeFactorySetupFee(uint256 _oldSetupcost, uint256 _newSetupCost, address _moduleFactory);
     event LogChangeFactoryUsageFee(uint256 _oldUsageCost, uint256 _newUsageCost, address _moduleFactory);
@@ -84,40 +71,4 @@
      */
     function getSetupCost() external view returns (uint256);
 
-    /**
-     * @notice Update the title of the ModuleFactory
-     * @param _newTitle New Title that will replace the old one.
-     */
-    function changeTitle(string _newTitle) public onlyOwner {
-        require(bytes(_newTitle).length > 0);
-        title = _newTitle;
-    }
-
-    /**
-     * @notice Update the description of the ModuleFactory
-     * @param _newDesc New description that will replace the old one.
-     */
-    function changeDescription(string _newDesc) public onlyOwner {
-        require(bytes(_newDesc).length > 0);
-        description = _newDesc;
-    }
-
-    /**
-     * @notice Update the name of the ModuleFactory
-     * @param _newName New name that will replace the old one.
-     */
-    function changeName(bytes32 _newName) public onlyOwner {
-        require(_newName != bytes32(0));
-        name = _newName;
-    }
-
-    /**
-     * @notice Update the version of the ModuleFactory
-     * @param _newVersion New name that will replace the old one.
-     */
-    function changeVersion(string _newVersion) public onlyOwner {
-        require(bytes(_newVersion).length > 0 );
-        version = _newVersion;
-    }
-
 }