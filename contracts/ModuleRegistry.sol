pragma solidity ^0.4.24;

import "./interfaces/IModuleRegistry.sol";
import "./interfaces/IModuleFactory.sol";
import "./interfaces/ISecurityTokenRegistry.sol";
import "./interfaces/IPolymathRegistry.sol";
import "./interfaces/IFeatureRegistry.sol";
import "./interfaces/IERC20.sol";
import "./libraries/VersionUtils.sol";
import "./storage/EternalStorage.sol";
import "./libraries/Encoder.sol";
import "./interfaces/IOwnable.sol";
import "./interfaces/ISecurityToken.sol";

/**
* @title Registry contract to store registered modules
* @notice Only Polymath can register and verify module factories to make them available for issuers to attach.
*/
contract ModuleRegistry is IModuleRegistry, EternalStorage {
    /*
        // Mapping used to hold the type of module factory corresponds to the address of the Module factory contract
        mapping (address => uint8) public registry;

        // Mapping used to hold the reputation of the factory
        mapping (address => address[]) public reputation;

        // Mapping containing the list of addresses of Module Factories of a particular type
        mapping (uint8 => address[]) public moduleList;

        // Mapping to store the index of the Module Factory in the moduleList
        mapping(address => uint8) private moduleListIndex;

        // contains the list of verified modules
        mapping (address => bool) public verified;

    */

    ///////////
    // Events
    //////////

    // Emit when network becomes paused
    event Pause(uint256 _timestammp);
     // Emit when network becomes unpaused
    event Unpause(uint256 _timestamp);
    // Emit when Module is used by the SecurityToken
    event ModuleUsed(address indexed _moduleFactory, address indexed _securityToken);
    // Emit when the Module Factory gets registered on the ModuleRegistry contract
    event ModuleRegistered(address indexed _moduleFactory, address indexed _owner);
    // Emit when the module gets verified by Polymath
    event ModuleVerified(address indexed _moduleFactory, bool _verified);
    // Emit when a ModuleFactory is removed by Polymath
    event ModuleRemoved(address indexed _moduleFactory, address indexed _decisionMaker);

    ///////////////
    //// Modifiers
    ///////////////

    /**
     * @dev Throws if called by any account other than the owner.
     */
    modifier onlyOwner() {
        require(msg.sender == owner());
        _;
    }

    /**
     * @notice Modifier to make a function callable only when the contract is not paused.
     */
    modifier whenNotPausedOrOwner() {
<<<<<<< HEAD
        if (msg.sender == getAddress(Encoder.getKey("owner")))
=======
        if (msg.sender == owner()) 
>>>>>>> befd377a
          _;
        else {
            require(!isPaused(), "Already paused");
            _;
        }
    }

    /**
     * @notice Modifier to make a function callable only when the contract is not paused and ignore is msg.sender is owner.
     */
    modifier whenNotPaused() {
        require(!isPaused(), "Already paused");
        _;
    }

    /**
     * @notice Modifier to make a function callable only when the contract is paused.
     */
    modifier whenPaused() {
        require(isPaused(), "Should not be paused");
        _;
    }

    /////////////////////////////
    // Initialization
    /////////////////////////////

    // Constructor
    constructor () public
    {

    }

    function initialize(address _polymathRegistry, address _owner) external payable {
        require(!getBool(Encoder.getKey("initialised")));
        require(_owner != address(0) && _polymathRegistry != address(0), "0x address is invalid");
        set(Encoder.getKey("polymathRegistry"), _polymathRegistry);
        set(Encoder.getKey("owner"), _owner);
        set(Encoder.getKey("initialised"), true);
    }

    /**
     * @notice Called by a SecurityToken to check if the ModuleFactory is verified or appropriate custom module
     * @dev ModuleFactory reputation increases by one every time it is deployed(used) by a ST.
     * @dev Any module can be added during token creation without being registered if it is defined in the token proxy deployment contract
     * @dev The feature switch for custom modules is labelled "customModulesAllowed"
     * @param _moduleFactory is the address of the relevant module factory
     */
    function useModule(address _moduleFactory) external {
        // This if statement is required to be able to add modules from the token proxy contract during deployment
        if (ISecurityTokenRegistry(getAddress(Encoder.getKey('securityTokenRegistry'))).isSecurityToken(msg.sender)) {
            if (IFeatureRegistry(getAddress(Encoder.getKey('featureRegistry'))).getFeatureStatus("customModulesAllowed")) {
                require(getBool(Encoder.getKey('verified', _moduleFactory)) || IOwnable(_moduleFactory).owner() == IOwnable(msg.sender).owner(),
                "ModuleFactory must be verified or SecurityToken owner must be ModuleFactory owner");
            } else {
                require(getBool(Encoder.getKey('verified', _moduleFactory)), "ModuleFactory must be verified");
            }
            require(_isCompatibleModule(_moduleFactory, msg.sender), "Version should within the compatible range of ST");
            require(getUint(Encoder.getKey('registry',_moduleFactory)) != 0, "ModuleFactory type should not be 0");
            pushArray(Encoder.getKey('reputation', _moduleFactory), msg.sender);
            emit ModuleUsed(_moduleFactory, msg.sender);
        }
    }

    function _isCompatibleModule(address _moduleFactory, address _securityToken) internal returns(bool) {
        uint8[] memory _latestVersion = ISecurityToken(_securityToken).getVersion();
        uint8[] memory _lowerBound = IModuleFactory(_moduleFactory).getLowerSTVersionBounds();
        uint8[] memory _upperBound = IModuleFactory(_moduleFactory).getUpperSTVersionBounds();
        bool _isLowerAllowed = VersionUtils.compareLowerBound(_lowerBound, _latestVersion);
        bool _isUpperAllowed = VersionUtils.compareUpperBound(_upperBound, _latestVersion);
        return (_isLowerAllowed && _isUpperAllowed);
    }

    /**
     * @notice Called by the ModuleFactory owner to register new modules for SecurityTokens to use
     * @param _moduleFactory is the address of the module factory to be registered
     */
    function registerModule(address _moduleFactory) external whenNotPausedOrOwner {
        if (IFeatureRegistry(getAddress(Encoder.getKey('featureRegistry'))).getFeatureStatus("customModulesAllowed")) {
            require(msg.sender == getAddress(Encoder.getKey("owner")), "Only owner allowed to register modules");
        }
        require(getUint(Encoder.getKey('registry', _moduleFactory)) == 0, "Module factory should not be pre-registered");
        IModuleFactory moduleFactory = IModuleFactory(_moduleFactory);
        uint8 moduleType = moduleFactory.getType();
        require(moduleType != 0, "Factory moduleType should not equal to 0");
        set(Encoder.getKey('registry', _moduleFactory), uint256(moduleType));
        set(Encoder.getKey('moduleListIndex', _moduleFactory), uint256(getArrayAddress(Encoder.getKey('moduleList', uint256(moduleType))).length));
        pushArray(Encoder.getKey('moduleList', uint256(moduleType)), _moduleFactory);
        emit ModuleRegistered (_moduleFactory, IOwnable(_moduleFactory).owner());
    }

    /**
     * @notice Called by the ModuleFactory owner or registry curator to delete a ModuleFactory from the registry
     * @param _moduleFactory is the address of the module factory to be deleted from the registry
     */
    function removeModule(address _moduleFactory) external whenNotPausedOrOwner {
        uint256 moduleType = getUint(Encoder.getKey('registry', _moduleFactory));

        require(moduleType != 0, "Module factory should be registered");
        require(msg.sender == IOwnable(_moduleFactory).owner() || msg.sender == getAddress(Encoder.getKey('owner')),
        "msg.sender must be the Module Factory owner or registry curator");

        uint256 index = getUint(Encoder.getKey('moduleListIndex', _moduleFactory));
        uint256 last = getArrayAddress(Encoder.getKey('moduleList', moduleType)).length - 1;
        address temp = getArrayAddress(Encoder.getKey('moduleList', moduleType))[last];

        // pop from array and re-order
        if (index != last) {
            // moduleList[moduleType][index] = temp;
            setArrayIndexValue(Encoder.getKey('moduleList', moduleType), index, temp);
            set(Encoder.getKey('moduleListIndex', temp), index);
        }
        deleteArrayAddress(Encoder.getKey('moduleList', moduleType), last);

        // delete registry[_moduleFactory];
        set(Encoder.getKey('registry', _moduleFactory), uint256(0));
        // delete reputation[_moduleFactory];
        setArray(Encoder.getKey('reputation', _moduleFactory), new address[](0));
        // delete verified[_moduleFactory];
        set(Encoder.getKey('verified', _moduleFactory), false);
        // delete moduleListIndex[_moduleFactory];
        set(Encoder.getKey('moduleListIndex', _moduleFactory), uint256(0));
        emit ModuleRemoved(_moduleFactory, msg.sender);
    }

    /**
    * @notice Called by Polymath to verify Module Factories for SecurityTokens to use.
    * @notice A module can not be used by an ST unless first approved/verified by Polymath
    * @notice (The only exception to this is that the author of the module is the owner of the ST)
    * @notice -> Only if Polymath enabled the feature.
    * @param _moduleFactory is the address of the module factory to be verified
    * @return bool
    */
    function verifyModule(address _moduleFactory, bool _verified) external onlyOwner {
        require(getUint(Encoder.getKey('registry', _moduleFactory)) != uint256(0), "Module factory must be registered");
        set(Encoder.getKey('verified', _moduleFactory), _verified);
        emit ModuleVerified(_moduleFactory, _verified);
    }

    /**
     * @notice Returns all the tags related to the a module type which are valid for the given token
     * @param _moduleType is the module type
     * @param _securityToken is the token
     * @return list of tags
     * @return corresponding list of module factories
     */
    function getTagsByTypeAndToken(uint8 _moduleType, address _securityToken) external view returns(bytes32[], address[]) {
        address[] memory modules = getModulesByTypeAndToken(_moduleType, _securityToken);
        return _tagsByModules(modules);
    }

    /**
     * @notice Returns all the tags related to the a module type which are valid for the given token
     * @param _moduleType is the module type
     * @return list of tags
     * @return corresponding list of module factories
     */
    function getTagsByType(uint8 _moduleType) external view returns(bytes32[], address[]) {
        address[] memory modules = getModulesByType(_moduleType);
        return _tagsByModules(modules);
    }

    /**
     * @notice Returns all the tags related to the modules provided
     * @param _modules modules to return tags for
     * @return list of tags
     * @return corresponding list of module factories
     */
    function _tagsByModules(address[] _modules) internal view returns(bytes32[], address[]) {
        uint256 counter = 0;
        uint256 i;
        uint256 j;
        for (i = 0; i < _modules.length; i++) {
            counter = counter + IModuleFactory(_modules[i]).getTags().length;
        }
        bytes32[] memory tags = new bytes32[](counter);
        address[] memory modules = new address[](counter);
        bytes32[] memory tempTags;
        counter = 0;
        for (i = 0; i < _modules.length; i++) {
            tempTags = IModuleFactory(_modules[i]).getTags();
            for (j = 0; j < tempTags.length; j++) {
                tags[counter] = tempTags[j];
                modules[counter] = _modules[i];
                counter++;
            }
        }
        return (tags, modules);
    }

    /**
     * @notice Returns the reputation of the entered Module Factory
     * @param _factoryAddress is the address of the module factory
     * @return address array which contains the list of securityTokens that use that module factory
     */
    function getReputationByFactory(address _factoryAddress) external view returns(address[]) {
        return getArrayAddress(Encoder.getKey('reputation', _factoryAddress));
    }

    /**
     * @notice Returns the list of addresses of Module Factory of a particular type
     * @param _moduleType Type of Module
     * @return address array that contains the list of addresses of module factory contracts.
     */
    function getModulesByType(uint8 _moduleType) public view returns(address[]) {
        return getArrayAddress(Encoder.getKey('moduleList', uint256(_moduleType)));
    }

    /**
     * @notice Returns the list of available Module factory addresses of a particular type for a given token.
     * @param _moduleType is the module type to look for
     * @param _securityToken is the address of SecurityToken
     * @return address array that contains the list of available addresses of module factory contracts.
     */
    function getModulesByTypeAndToken(uint8 _moduleType, address _securityToken) public view returns (address[]) {
        uint256 _len = getArrayAddress(Encoder.getKey('moduleList', uint256(_moduleType))).length;
        address[] memory _addressList = getArrayAddress(Encoder.getKey('moduleList', uint256(_moduleType)));
        bool _isCustomModuleAllowed = IFeatureRegistry(getAddress(Encoder.getKey('featureRegistry'))).getFeatureStatus("customModulesAllowed");
        uint256 counter = 0;
        for (uint256 i = 0; i < _len; i++) {
            if (_isCustomModuleAllowed) {
                if (IOwnable(_addressList[i]).owner() == IOwnable(_securityToken).owner() || getBool(Encoder.getKey('verified', _addressList[i])))
                    if(_isCompatibleModule(_addressList[i], _securityToken))
                        counter++;
            }
            else if (getBool(Encoder.getKey('verified', _addressList[i]))) {
                if(_isCompatibleModule(_addressList[i], _securityToken))
                    counter++;
            }
        }
        address[] memory _tempArray = new address[](counter);
        counter = 0;
        for (uint256 j = 0; j < _len; j++) {
            if (_isCustomModuleAllowed) {
                if (IOwnable(_addressList[j]).owner() == IOwnable(_securityToken).owner() || getBool(Encoder.getKey('verified', _addressList[j]))) {
                    if(_isCompatibleModule(_addressList[j], _securityToken)) {
                        _tempArray[counter] = _addressList[j];
                        counter ++;
                    }
                }
            }
            else if (getBool(Encoder.getKey('verified', _addressList[j]))) {
               if(_isCompatibleModule(_addressList[j], _securityToken)) {
                    _tempArray[counter] = _addressList[j];
                    counter ++;
                }
            }
        }
        return _tempArray;
    }

    /**
    * @notice Reclaim all ERC20Basic compatible tokens
    * @param _tokenContract The address of the token contract
    */
    function reclaimERC20(address _tokenContract) external onlyOwner {
        require(_tokenContract != address(0));
        IERC20 token = IERC20(_tokenContract);
        uint256 balance = token.balanceOf(address(this));
        require(token.transfer(owner(), balance));
    }

    /**
     * @notice Called by the owner to pause, triggers stopped state
     */
    function pause() external whenNotPaused onlyOwner {
        set(Encoder.getKey("paused"), true);
        emit Pause(now);
    }

    /**
     * @notice Called by the owner to unpause, returns to normal state
     */
    function unpause() external whenPaused onlyOwner {
        set(Encoder.getKey("paused"), false);
        emit Unpause(now);
    }

    /**
     * @notice Stores the contract addresses of other key contracts from the PolymathRegistry
     */
    function updateFromRegistry() onlyOwner external {
        address _polymathRegistry = getAddress(Encoder.getKey('polymathRegistry'));
        set(Encoder.getKey('securityTokenRegistry'), IPolymathRegistry(_polymathRegistry).getAddress("SecurityTokenRegistry"));
        set(Encoder.getKey('featureRegistry'), IPolymathRegistry(_polymathRegistry).getAddress("FeatureRegistry"));
        set(Encoder.getKey('polyToken'), IPolymathRegistry(_polymathRegistry).getAddress("PolyToken"));
    }

    /**
     * @notice Get the owner of the contract
     * @return address owner
     */
    function owner() public view returns(address) {
        return getAddress(Encoder.getKey("owner"));
    }

    /**
     * @notice Check whether the contract operations is paused or not
     * @return bool 
     */
    function isPaused() public view returns(bool) {
        return getBool(Encoder.getKey("paused"));
    }
}<|MERGE_RESOLUTION|>--- conflicted
+++ resolved
@@ -68,12 +68,8 @@
      * @notice Modifier to make a function callable only when the contract is not paused.
      */
     modifier whenNotPausedOrOwner() {
-<<<<<<< HEAD
-        if (msg.sender == getAddress(Encoder.getKey("owner")))
-=======
-        if (msg.sender == owner()) 
->>>>>>> befd377a
-          _;
+        if (msg.sender == owner())
+            _;
         else {
             require(!isPaused(), "Already paused");
             _;
@@ -371,7 +367,7 @@
 
     /**
      * @notice Check whether the contract operations is paused or not
-     * @return bool 
+     * @return bool
      */
     function isPaused() public view returns(bool) {
         return getBool(Encoder.getKey("paused"));
