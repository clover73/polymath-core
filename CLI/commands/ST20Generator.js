--- conflicted
+++ resolved
@@ -16,9 +16,6 @@
 let tokenSymbol;
 let selectedSTO;
 
-<<<<<<< HEAD
-const STO_KEY = 3;
-=======
 const MODULES_TYPES = {
   PERMISSION: 1,
   TRANSFER: 2,
@@ -26,9 +23,6 @@
   DIVIDENDS: 4
 }
 
-const REG_FEE_KEY = 'tickerRegFee';
-const LAUNCH_FEE_KEY = 'stLaunchFee';
->>>>>>> d7fc06ac
 const cappedSTOFee = 20000;
 const usdTieredSTOFee = 100000;
 const tokenDetails = "";
@@ -107,12 +101,8 @@
   console.log('\n\x1b[34m%s\x1b[0m',"Token Creation - Symbol Registration");
 
   let available = false;
-<<<<<<< HEAD
   let regFee = web3.utils.fromWei(await securityTokenRegistry.methods.getTickerRegistrationFee().call());
-=======
   let isDeployed;
-  let regFee = web3.utils.fromWei(await securityTokenRegistry.methods.getUintValues(web3.utils.soliditySha3(REG_FEE_KEY)).call());
->>>>>>> d7fc06ac
 
   while (!available) {
     console.log(chalk.green(`\nRegistering the new token symbol requires ${regFee} POLY & deducted from '${Issuer.address}', Current balance is ${(await currentBalance(Issuer.address))} POLY\n`));
