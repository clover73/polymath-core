var readlineSync = require('readline-sync');
var chalk = require('chalk');
var request = require('request-promise')
var abis = require('./helpers/contract_abis');
var contracts = require('./helpers/contract_addresses');
var common = require('./common/common_functions');
var global = require('./common/global');

let network;
let minNonce;

async function executeApp(toStrAddress, fromTrAddress, fromStrAddress, singleTicker, remoteNetwork) {
    network = remoteNetwork;
    await global.initialize(remoteNetwork);

    common.logAsciiBull();
    console.log("****************************************");
    console.log("Welcome to the Command-Line STR Migrator");
    console.log("****************************************");
    console.log("The following script will migrate tokens from old STR to new one.");
    console.log("Issuer Account: " + Issuer.address + "\n");
  
    try {
        minNonce = await common.getNonce(Issuer);
        let toSecurityTokenRegistry = await step_instance_toSTR(toStrAddress);
        let fromTickerRegistry = await step_instance_fromTR(fromTrAddress);
        let tickers = await step_get_registered_tickers(fromTickerRegistry, singleTicker);
        await step_register_tickers(tickers, toSecurityTokenRegistry); 
        let fromSecurityTokenRegistry = await step_instance_fromSTR(fromStrAddress);
        let tokens = await step_get_deployed_tokens(fromSecurityTokenRegistry, singleTicker);           
        await step_launch_STs(tokens, toSecurityTokenRegistry); 
    } catch (err) {
        console.log(err);
        return;
    }
}

async function step_instance_toSTR(toStrAddress){
    let _toStrAddress;
    if (typeof toStrAddress !== 'undefined') {
        if (web3.utils.isAddress(toStrAddress)) {
            _toStrAddress = toStrAddress;
        } else {
            console.log(chalk.red("Entered toStrAddress is not a valid address."));
            return;
        }
    } else {
        _toStrAddress = readlineSync.question('Enter the new SecurityTokenRegistry address to migrate TO: ', {
            limit: function(input) {
              return web3.utils.isAddress(input);
            },
            limitMessage: "Must be a valid address"
        }); 
    }

    console.log(`Creating SecurityTokenRegistry contract instance of address: ${_toStrAddress}...`);
    let securityTokenRegistryABI = abis.securityTokenRegistry();
    let toSTR = new web3.eth.Contract(securityTokenRegistryABI, _toStrAddress);
    toSTR.setProvider(web3.currentProvider);

    return toSTR;
}

async function step_instance_fromTR(fromTrAddress){
    let _fromTrAddress;
    if (typeof fromTrAddress !== 'undefined') {
        if (web3.utils.isAddress(fromTrAddress)) {
            _fromTrAddress = fromTrAddress;
        } else {
            console.log(chalk.red("Entered fromTrAddress is not a valid address."));
            return;
        }
    } else {
        _fromTrAddress = readlineSync.question('Enter the old TikcerRegistry address to migrate FROM: ', {
            limit: function(input) {
              return web3.utils.isAddress(input);
            },
            limitMessage: "Must be a valid address"
        }); 
    }

    console.log(`Creating TickerRegistry contract instance of address: ${_fromTrAddress}...`);
    let tickerRegistryABI = await getABIfromEtherscan(_fromTrAddress);
    let fromTR = new web3.eth.Contract(tickerRegistryABI, _fromTrAddress);
    fromTR.setProvider(web3.currentProvider);

    return fromTR;
}

async function step_get_registered_tickers(tickerRegistry, singleTicker) {
    let tickers = [];
    let expiryTime = await tickerRegistry.methods.expiryLimit().call();

    let logs = await getLogsFromEtherscan(tickerRegistry.options.address, 0, 'latest', 'LogRegisterTicker(address,string,string,bytes32,uint256)');
    if (logs.length == 0) {
        console.log("No ticker registration events were emitted.");
    } else {
        for (let log of logs) {
            let event = common.getEventFromLogs(tickerRegistry._jsonInterface, [log], 'LogRegisterTicker');
            if (typeof singleTicker === 'undefined' || event._symbol == singleTicker) {
                let details = await tickerRegistry.methods.getDetails(event._symbol).call();
                let expiredTicker = details[0] == '0x0000000000000000000000000000000000000000';
                let _symbol = event._symbol;
                let _owner = expiredTicker ? event._owner : details[0];
                let _name = expiredTicker ? event._name : details[2];
                let _registrationDate = expiredTicker ? event._timestamp : details[1];
                let _status = details[4];
                
                console.log(`------------ Ticker Registered ------------`);
                console.log(`Ticker: ${_symbol}`);
                console.log(`Owner: ${_owner}`);
                console.log(`Token name: ${_name}`);
                console.log(`Timestamp: ${_registrationDate}`);
                console.log(`Transaction hash: ${log.transactionHash}`);
                console.log(`-------------------------------------------`);
                console.log(`\n`);
                
                tickers.push({ 
                    ticker: _symbol, 
                    owner: _owner, 
                    name: _name, 
                    registrationDate: new web3.utils.BN(_registrationDate), 
                    expiryDate: new web3.utils.BN(_registrationDate).add(new web3.utils.BN(expiryTime)),
                    status: _status
                });
            }
        }
    }

    console.log(chalk.yellow(`${tickers.length} tickers found!`));
    return tickers;
}

async function step_register_tickers(tickers, securityTokenRegistry) {
    if (tickers.length == 0) {
        console.log(chalk.yellow(`There are no tickers to migrate!`));
    } else if (readlineSync.keyInYNStrict(`Do you want to migrate ${tickers.length} Tickers?`)) {
        let i = 0;
        let succeed = [];
        let failed = [];
        let totalGas = new web3.utils.BN(0);
        for (const t of tickers) {
            console.log(`\n`);
            console.log(`-------- Migrating ticker No ${++i}--------`);
            console.log(`Ticker: ${t.ticker}`);
            console.log(``);
            try {
                let modifyTickerAction = securityTokenRegistry.methods.modifyTicker(t.owner, t.ticker, t.name, t.registrationDate, t.expiryDate, false);
                let receipt = await common.sendTransactionWithNonce(Issuer, modifyTickerAction, defaultGasPrice, minNonce);
                console.log(minNonce);
                minNonce = minNonce + 1;
                totalGas = totalGas.add(new web3.utils.BN(receipt.gasUsed));
                succeed.push(t);
            } catch (error) {
                failed.push(t);
                console.log(chalk.red(`Transaction failed!!! `))
                console.log(error);
            }
        }

        logTickerResults(succeed, failed, totalGas);
    }
}

async function step_instance_fromSTR(fromStrAddress){
    let _fromStrAddress;
    if (typeof fromStrAddress !== 'undefined') {
        if (web3.utils.isAddress(fromStrAddress)) {
            _fromStrAddress = fromStrAddress;
        } else {
            console.log(chalk.red("Entered fromStrAddress is not a valid address."));
            return;
        }
    } else {
        _fromStrAddress = readlineSync.question('Enter the old SecurityTokenRegistry address to migrate FROM: ', {
            limit: function(input) {
              return web3.utils.isAddress(input);
            },
            limitMessage: "Must be a valid address"
        }); 
    }

    console.log(`Creating SecurityTokenRegistry contract instance of address: ${_fromStrAddress}...`);
    let securityTokenRegistryABI = await getABIfromEtherscan(_fromStrAddress);
    let fromSTR = new web3.eth.Contract(securityTokenRegistryABI, _fromStrAddress);
    fromSTR.setProvider(web3.currentProvider);

    return fromSTR;
}

async function step_get_deployed_tokens(securityTokenRegistry, singleTicker) {
    let tokens = [];
    
    //let events = await securityTokenRegistry.getPastEvents('LogNewSecurityToken', { fromBlock: 0});
    let logs = await getLogsFromEtherscan(securityTokenRegistry.options.address, 0, 'latest', 'LogNewSecurityToken(string,address,address)');
    if (logs.length == 0) {
        console.log("No security token events were emitted.");
    } else {
        for (let log of logs) {
            let event = common.getEventFromLogs(securityTokenRegistry._jsonInterface, [log], 'LogNewSecurityToken');
            if (typeof singleTicker === 'undefined' || event._ticker == singleTicker) {
                let tokenAddress = event._securityTokenAddress;
                let securityTokenABI = JSON.parse(require('fs').readFileSync('./CLI/data/SecurityToken1-4-0.json').toString()).abi;
                console.log(`Creating SecurityToken contract instance of address: ${tokenAddress}...`);
                let token = new web3.eth.Contract(securityTokenABI, tokenAddress);
                token.setProvider(web3.currentProvider);

                let tokenName = await token.methods.name().call();
                let tokenSymbol = await token.methods.symbol().call();
                let tokenOwner = await token.methods.owner().call();
                let tokenDetails = await token.methods.tokenDetails().call();
                let tokenDivisible = await token.methods.granularity().call() == 1;
                let tokenDeployedAt = (await getBlockfromEtherscan(web3.utils.hexToNumber(log.blockNumber))).timeStamp;


                let gmtAddress = (await token.methods.getModule(2, 0).call())[1];
                let gtmABI = JSON.parse(require('fs').readFileSync('./CLI/data/GeneralTransferManager1-4-0.json').toString()).abi;
                let gmt = new web3.eth.Contract(gtmABI, gmtAddress);
                //let gtmEvents = await gmt.getPastEvents('LogModifyWhitelist', { fromBlock: event.blockNumber}); 
                let gtmLogs = await getLogsFromEtherscan(gmt.options.address, 0, 'latest', 'LogModifyWhitelist(address,uint256,address,uint256,uint256,uint256,bool)');
                let gtmEvents = common.getMultipleEventsFromLogs(gmt._jsonInterface, gtmLogs, 'LogModifyWhitelist');   

                let mintedEvents = [];
                if (gtmEvents.length > 0) {
                    //mintedEvents = await token.getPastEvents('Minted', { fromBlock: event.blockNumber});
                    let mintedLogs = await getLogsFromEtherscan(token.options.address, 0, 'latest', 'Minted(address,uint256)');
                    mintedEvents = common.getMultipleEventsFromLogs(token._jsonInterface, mintedLogs, 'Minted');  
                }

                console.log(`--------- SecurityToken launched ---------`);
                console.log(`Token address: ${event._securityTokenAddress}`);
                console.log(`Symbol: ${tokenSymbol}`);
                console.log(`Name: ${tokenName}`);
                console.log(`Owner: ${tokenOwner}`);
                console.log(`Details: ${tokenDetails}`);
                console.log(`Divisble: ${tokenDivisible}`);
                console.log(`Deployed at: ${tokenDeployedAt}`);
                console.log(`Transaction hash: ${log.transactionHash}`);
                console.log(`------------------------------------------`);
                console.log(``);


                tokens.push({ 
                    name: tokenName, 
                    ticker: tokenSymbol, 
                    owner: tokenOwner, 
                    details: tokenDetails, 
                    address: tokenAddress, 
                    deployedAt: tokenDeployedAt, 
                    divisble: tokenDivisible,
                    gmtEvents: gtmEvents,
                    mintedEvents: mintedEvents
                });
            }
        }
    }

    console.log(chalk.yellow(`${tokens.length} security tokens found!`));
    return tokens;
}

async function step_launch_STs(tokens, securityTokenRegistry) {
    if (tokens.length == 0) {
        console.log(chalk.yellow(`There are no security tokens to migrate!`));
    } else if (readlineSync.keyInYNStrict(`Do you want to migrate ${tokens.length} Security Tokens?`)) {
        let i = 0;
        let succeed = [];
        let failed = [];
        let totalGas = new web3.utils.BN(0);
        let polymathRegistryAddress = await contracts.polymathRegistry();
        let STFactoryABI = JSON.parse(require('fs').readFileSync('./build/contracts/STFactory.json').toString()).abi;
        let STFactoryAddress = await securityTokenRegistry.methods.getSTFactoryAddress().call();
        let STFactory = new web3.eth.Contract(STFactoryABI, STFactoryAddress);
        for (const t of tokens) {
            console.log(`\n`);
            console.log(`-------- Migrating token No ${++i}--------`);
            console.log(`Token symbol: ${t.ticker}`);
            console.log(`Token address: ${t.address}`);
            console.log(``);
            try {
                // Deploying 2.0.0 Token
                let deployTokenAction = STFactory.methods.deployToken(t.name, t.ticker, 18, t.details, Issuer.address, t.divisble, polymathRegistryAddress)
                let deployTokenReceipt = await common.sendTransactionWithNonce(Issuer, deployTokenAction, defaultGasPrice, minNonce);
                minNonce = minNonce + 1;
                // Instancing Security Token
                let newTokenAddress = deployTokenReceipt.logs[deployTokenReceipt.logs.length -1].address; //Last log is the ST creation
                console.log(chalk.green(`The migrated to 2.0.0 Security Token address is ${newTokenAddress}`));
                let newTokenABI = abis.securityToken();
                let newToken = new web3.eth.Contract(newTokenABI, newTokenAddress); 

                // Checking if the old Security Token has activity
                if (t.gmtEvents.length > 0) {
                    // Instancing GeneralTransferManager
                    let gmtABI = abis.generalTransferManager();
                    let gmtAddress = (await newToken.methods.getModulesByName(web3.utils.toHex("GeneralTransferManager")).call())[0];
                    let gmt = new web3.eth.Contract(gmtABI, gmtAddress); 
                    // Whitelisting investors
                    for (const gmtEvent of t.gmtEvents) { 
                        let modifyWhitelistAction = gmt.methods.modifyWhitelist(
                            gmtEvent._investor, 
                            new web3.utils.BN(gmtEvent._fromTime), 
                            new web3.utils.BN(gmtEvent._toTime), 
                            new web3.utils.BN(gmtEvent._expiryTime), 
                            gmtEvent._canBuyFromSTO
                        );
                        let modifyWhitelistReceipt = await common.sendTransactionWithNonce(Issuer, modifyWhitelistAction, defaultGasPrice, minNonce);
                        minNonce = minNonce + 1;
                        totalGas = totalGas.add(new web3.utils.BN(modifyWhitelistReceipt.gasUsed));
                    }  
                    // Minting tokens
                    for (const mintedEvent of t.mintedEvents) {
<<<<<<< HEAD
                        let mintAction = newToken.methods.mint(mintedEvent.to, new web3.utils.BN(mintedEvent.value));
                        let mintReceipt = await common.sendTransactionWithNonce(Issuer, mintAction, defaultGasPrice, minNonce);  
                        minNonce = minNonce + 1;
=======
                        let mintAction = newToken.methods.mint(mintedEvent.to, new web3.utils.BN(mintedEvent.amount));
                        let mintReceipt = await common.sendTransaction(Issuer, mintAction, defaultGasPrice);  
>>>>>>> ebec962c
                        totalGas = totalGas.add(new web3.utils.BN(mintReceipt.gasUsed));
                    }
                }
                
                // Transferring onweship to the original owner
                let transferOwnershipAction = newToken.methods.transferOwnership(t.owner);
                let transferOwnershipReceipt = await common.sendTransactionWithNonce(Issuer, transferOwnershipAction, defaultGasPrice, minNonce);
                minNonce = minNonce + 1;
                totalGas = totalGas.add(new web3.utils.BN(transferOwnershipReceipt.gasUsed));

                // Adding 2.0.0 Security Token to SecurityTokenRegistry
                let modifySecurityTokenAction = securityTokenRegistry.methods.modifySecurityToken(t.name, t.ticker, t.owner, newTokenAddress, t.details, t.deployedAt);
                let modifySecurityTokenReceipt = await common.sendTransactionWithNonce(Issuer, modifySecurityTokenAction, defaultGasPrice, minNonce);
                minNonce = minNonce + 1;
                totalGas = totalGas.add(new web3.utils.BN(modifySecurityTokenReceipt.gasUsed));
                
                succeed.push(t);
            } catch (error) {
                failed.push(t);
                console.log(chalk.red(`Transaction failed!!! `))
                console.log(error);
            }
        }

        logTokenResults(succeed, failed, totalGas);
    }
}

function logTokenResults(succeed, failed, totalGas) {
    console.log(`
--------------------------------------------
--------- Token Migration Results ----------
--------------------------------------------
Successful migrations: ${succeed.length}
Failed migrations:     ${failed.length}
Total gas consumed:    ${totalGas}
Total gas cost:        ${web3.utils.fromWei((new web3.utils.BN(defaultGasPrice)).mul(totalGas))} ETH
List of failed registrations:
${failed.map(token => chalk.red(`${token.symbol} at ${token.address}`)).join('\n')}
`);
}

function logTickerResults(succeed, failed, totalGas) {
    console.log(`
--------------------------------------------
--------- Ticker Migration Results ---------
--------------------------------------------
Successful migrations: ${succeed.length}
Failed migrations:     ${failed.length}
Total gas consumed:    ${totalGas}
Total gas cost:        ${web3.utils.fromWei((new web3.utils.BN(defaultGasPrice)).mul(totalGas))} ETH
List of failed registrations:
${failed.map(ticker => chalk.red(`${ticker.ticker}`)).join('\n')}
`);
}

async function getLogsFromEtherscan(_address, _fromBlock, _toBlock, _eventSignature) {
    let urlDomain = network == 'kovan' ? 'api-kovan' : 'api';
    const options = {
        url: `https://${urlDomain}.etherscan.io/api`,
        qs: {
            module: 'logs',
            action: 'getLogs',
            fromBlock: _fromBlock,
            toBlock: _toBlock,
            address: _address,
            topic0: web3.utils.sha3(_eventSignature),
            apikey: 'THM9IUVC2DJJ6J5MTICDE6H1HGQK14X559'
        },
        method: 'GET',
        json: true
    };
    let data = await request(options);
    return data.result;
}

async function getABIfromEtherscan(_address) {
    let urlDomain = network == 'kovan' ? 'api-kovan' : 'api';
    const options = {
        url: `https://${urlDomain}.etherscan.io/api`,
        qs: {
            module: 'contract',
            action: 'getabi',
            address: _address,
            apikey: 'THM9IUVC2DJJ6J5MTICDE6H1HGQK14X559'
        },
        method: 'GET',
        json: true
    };
    let data = await request(options);
    return JSON.parse(data.result);
}

async function getBlockfromEtherscan(_blockNumber) {
    let urlDomain = network == 'kovan' ? 'api-kovan' : 'api';
    const options = {
        url: `https://${urlDomain}.etherscan.io/api`,
        qs: {
            module: 'block',
            action: 'getblockreward',
            blockno: _blockNumber,
            apikey: 'THM9IUVC2DJJ6J5MTICDE6H1HGQK14X559'
        },
        method: 'GET',
        json: true
    };
    let data = await request(options);
    return data.result;
}

module.exports = {
    executeApp: async function(toStrAddress, fromTrAddress, fromStrAddress, singleTicker, remoteNetwork) {
        return executeApp(toStrAddress, fromTrAddress, fromStrAddress, singleTicker, remoteNetwork);
    }
};<|MERGE_RESOLUTION|>--- conflicted
+++ resolved
@@ -309,14 +309,9 @@
                     }  
                     // Minting tokens
                     for (const mintedEvent of t.mintedEvents) {
-<<<<<<< HEAD
                         let mintAction = newToken.methods.mint(mintedEvent.to, new web3.utils.BN(mintedEvent.value));
                         let mintReceipt = await common.sendTransactionWithNonce(Issuer, mintAction, defaultGasPrice, minNonce);  
                         minNonce = minNonce + 1;
-=======
-                        let mintAction = newToken.methods.mint(mintedEvent.to, new web3.utils.BN(mintedEvent.amount));
-                        let mintReceipt = await common.sendTransaction(Issuer, mintAction, defaultGasPrice);  
->>>>>>> ebec962c
                         totalGas = totalGas.add(new web3.utils.BN(mintReceipt.gasUsed));
                     }
                 }
