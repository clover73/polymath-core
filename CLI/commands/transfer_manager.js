--- conflicted
+++ resolved
@@ -11,15 +11,12 @@
 ///////////////////
 // Constants
 const WHITELIST_DATA_CSV = './CLI/data/Transfer/GTM/whitelist_data.csv';
-<<<<<<< HEAD
 const ADD_BLACKLIST_DATA_CSV = './CLI/data/Transfer/BlacklistTM/add_blacklist_data.csv';
 const MODIFY_BLACKLIST_DATA_CSV = './CLI/data/Transfer/BlacklistTM/modify_blacklist_data.csv';
 const DELETE_BLACKLIST_DATA_CSV = './CLI/data/Transfer/BlacklistTM/delete_blacklist_data.csv';
 const ADD_INVESTOR_BLACKLIST_DATA_CSV = './CLI/data/Transfer/BlacklistTM/add_investor_blacklist_data.csv';
 const REMOVE_INVESTOR_BLACKLIST_DATA_CSV = './CLI/data/Transfer/BlacklistTM/remove_investor_blacklist_data.csv';
-=======
 const PERCENTAGE_WHITELIST_DATA_CSV = './CLI/data/Transfer/PercentageTM/whitelist_data.csv';
->>>>>>> aa57364a
 
 // App flow
 let tokenSymbol;
@@ -207,31 +204,20 @@
       currentTransferManager.setProvider(web3.currentProvider);
       await manualApprovalTransferManager();
       break;
-<<<<<<< HEAD
+    case 'CountTransferManager':
+      currentTransferManager = new web3.eth.Contract(abis.countTransferManager(), tmModules[index].address);
+      currentTransferManager.setProvider(web3.currentProvider);
+      await countTransferManager();
+      break;
+    case 'PercentageTransferManager':
+      currentTransferManager = new web3.eth.Contract(abis.percentageTransferManager(), tmModules[index].address);
+      currentTransferManager.setProvider(web3.currentProvider);
+      await percentageTransferManager();
+      break;
     case 'BlacklistTransferManager':
       currentTransferManager = new web3.eth.Contract(abis.blacklistTransferManager(), tmModules[index].address);
       currentTransferManager.setProvider(web3.currentProvider);
       await blacklistTransferManager();
-      break;
-    case 'PercentageTransferManager':
-      //await percentageTransferManager();
-      console.log(chalk.red(`
-        *********************************
-        This option is not yet available.
-        *********************************`
-      ));
-      break;
-=======
->>>>>>> aa57364a
-    case 'CountTransferManager':
-      currentTransferManager = new web3.eth.Contract(abis.countTransferManager(), tmModules[index].address);
-      currentTransferManager.setProvider(web3.currentProvider);
-      await countTransferManager();
-      break;
-    case 'PercentageTransferManager':
-      currentTransferManager = new web3.eth.Contract(abis.percentageTransferManager(), tmModules[index].address);
-      currentTransferManager.setProvider(web3.currentProvider);
-      await percentageTransferManager();
       break;
     case 'SingleTradeVolumeRestrictionTM':
       //currentTransferManager = new web3.eth.Contract(abis.singleTradeVolumeRestrictionTM(), tmModules[index].address);
@@ -255,19 +241,15 @@
 }
 
 async function addTransferManagerModule() {
-<<<<<<< HEAD
-  let options = ['GeneralTransferManager', 'ManualApprovalTransferManager', 'BlacklistTransferManager'];
-  /*, 'PercentageTransferManager', 'CountTransferManager', 'SingleTradeVolumeRestrictionTM', 'LookupVolumeRestrictionTM'];*/
-=======
   let options = [
     'GeneralTransferManager',
     'ManualApprovalTransferManager',
     'CountTransferManager',
     'PercentageTransferManager',
+    'BlacklistTransferManager'
     //'SingleTradeVolumeRestrictionTM',
     //'LookupVolumeRestrictionTM'*/
   ];
->>>>>>> aa57364a
 
   let index = readlineSync.keyInSelect(options, 'Which Transfer Manager module do you want to add? ', { cancel: 'Return' });
   if (index != -1 && readlineSync.keyInYNStrict(`Are you sure you want to add ${options[index]} module?`)) {
@@ -770,7 +752,134 @@
   return result;
 }
 
-<<<<<<< HEAD
+async function countTransferManager() {
+  console.log(chalk.blue(`Count Transfer Manager at ${currentTransferManager.options.address}`), '\n');
+
+  // Show current data
+  let displayMaxHolderCount = await currentTransferManager.methods.maxHolderCount().call();
+
+  console.log(`- Max holder count:        ${displayMaxHolderCount}`);
+
+  let options = ['Change max holder count']
+  let index = readlineSync.keyInSelect(options, 'What do you want to do?', { cancel: 'Return' });
+  let optionSelected = options[index];
+  console.log('Selected:', index != -1 ? optionSelected : 'Return', '\n');
+  switch (optionSelected) {
+    case 'Change max holder count':
+      let maxHolderCount = readlineSync.question('Enter the maximum no. of holders the SecurityToken is allowed to have: ');
+      let changeHolderCountAction = currentTransferManager.methods.changeHolderCount(maxHolderCount);
+      let changeHolderCountReceipt = await common.sendTransaction(changeHolderCountAction);
+      let changeHolderCountEvent = common.getEventFromLogs(currentTransferManager._jsonInterface, changeHolderCountReceipt.logs, 'ModifyHolderCount');
+      console.log(chalk.green(`Max holder count has been set to ${changeHolderCountEvent._newHolderCount} sucessfully!`));
+      break;
+  }
+}
+
+async function percentageTransferManager() {
+  console.log(chalk.blue(`Percentage Transfer Manager at ${currentTransferManager.options.address}`), '\n');
+
+  // Show current data
+  let displayMaxHolderPercentage = await currentTransferManager.methods.maxHolderPercentage().call();
+  let displayAllowPrimaryIssuance = await currentTransferManager.methods.allowPrimaryIssuance().call();
+
+  console.log(`- Max holder percentage:   ${fromWeiPercentage(displayMaxHolderPercentage)}%`);
+  console.log(`- Allow primary issuance:  ${displayAllowPrimaryIssuance ? `YES` : `NO`}`);
+
+  let options = ['Change max holder percentage', 'Check if investor is whitelisted', 'Modify whitelist', 'Modify whitelist from CSV'];
+  if (displayAllowPrimaryIssuance) {
+    options.push('Disallow primary issuance');
+  } else {
+    options.push('Allow primary issuance');
+  }
+  let index = readlineSync.keyInSelect(options, 'What do you want to do?', { cancel: 'Return' });
+  let optionSelected = options[index];
+  console.log('Selected:', index != -1 ? optionSelected : 'Return', '\n');
+  switch (optionSelected) {
+    case 'Change max holder percentage':
+      let maxHolderPercentage = toWeiPercentage(readlineSync.question('Enter the maximum amount of tokens in percentage that an investor can hold: ', {
+        limit: function (input) {
+          return (parseInt(input) > 0 && parseInt(input) <= 100);
+        },
+        limitMessage: "Must be greater than 0 and less than 100"
+      }));
+      let changeHolderPercentageAction = currentTransferManager.methods.changeHolderPercentage(maxHolderPercentage);
+      let changeHolderPercentageReceipt = await common.sendTransaction(changeHolderPercentageAction);
+      let changeHolderPercentageEvent = common.getEventFromLogs(currentTransferManager._jsonInterface, changeHolderPercentageReceipt.logs, 'ModifyHolderPercentage');
+      console.log(chalk.green(`Max holder percentage has been set to ${fromWeiPercentage(changeHolderPercentageEvent._newHolderPercentage)} successfully!`));
+      break;
+    case 'Check if investor is whitelisted':
+      let investorToCheck = readlineSync.question('Enter the address of the investor: ', {
+        limit: function (input) {
+          return web3.utils.isAddress(input);
+        },
+        limitMessage: "Must be a valid address"
+      });
+      let isWhitelisted = await currentTransferManager.methods.whitelist(investorToCheck).call();
+      if (isWhitelisted) {
+        console.log(chalk.green(`${investorToCheck} is whitelisted!`));
+      } else {
+        console.log(chalk.yellow(`${investorToCheck} is not whitelisted!`));
+      }
+      break;
+    case 'Modify whitelist':
+      let valid = !!readlineSync.keyInSelect(['Remove investor from whitelist', 'Add investor to whitelist'], 'How do you want to do? ', { cancel: false });
+      let investorToWhitelist = readlineSync.question('Enter the address of the investor: ', {
+        limit: function (input) {
+          return web3.utils.isAddress(input);
+        },
+        limitMessage: "Must be a valid address"
+      });
+      let modifyWhitelistAction = currentTransferManager.methods.modifyWhitelist(investorToWhitelist, valid);
+      let modifyWhitelistReceipt = await common.sendTransaction(modifyWhitelistAction);
+      let modifyWhitelistEvent = common.getEventFromLogs(currentTransferManager._jsonInterface, modifyWhitelistReceipt.logs, 'ModifyWhitelist');
+      if (modifyWhitelistEvent._valid) {
+        console.log(chalk.green(`${modifyWhitelistEvent._investor} has been added to the whitelist sucessfully!`));
+      } else {
+        console.log(chalk.green(`${modifyWhitelistEvent._investor} has been removed from the whitelist sucessfully!`));
+      }
+      break;
+    case 'Modify whitelist from CSV':
+      let csvFilePath = readlineSync.question(`Enter the path for csv data file (${PERCENTAGE_WHITELIST_DATA_CSV}): `, {
+        defaultInput: PERCENTAGE_WHITELIST_DATA_CSV
+      });
+      let batchSize = readlineSync.question(`Enter the max number of records per transaction or batch size (${gbl.constants.DEFAULT_BATCH_SIZE}): `, {
+        limit: function (input) {
+          return parseInt(input) > 0;
+        },
+        limitMessage: 'Must be greater than 0',
+        defaultInput: gbl.constants.DEFAULT_BATCH_SIZE
+      });
+      let parsedData = csvParse(csvFilePath);
+      let validData = parsedData.filter(row => web3.utils.isAddress(row[0]) && typeof row[1] === 'boolean');
+      let invalidRows = parsedData.filter(row => !validData.includes(row));
+      if (invalidRows.length > 0) {
+        console.log(chalk.red(`The following lines from csv file are not valid: ${invalidRows.map(r => parsedData.indexOf(r) + 1).join(',')}`));
+      }
+      let batches = common.splitIntoBatches(validData, batchSize);
+      let [investorArray, isWhitelistedArray] = common.transposeBatches(batches);
+      for (let batch = 0; batch < batches.length; batch++) {
+        console.log(`Batch ${batch + 1} - Attempting to modify whitelist accounts:\n\n`, investorArray[batch], '\n');
+        let action = await currentTransferManager.methods.modifyWhitelistMulti(investorArray[batch], isWhitelistedArray[batch]);
+        let receipt = await common.sendTransaction(action);
+        console.log(chalk.green('Modify whitelist transaction was successful.'));
+        console.log(`${receipt.gasUsed} gas used. Spent: ${web3.utils.fromWei((new web3.utils.BN(receipt.gasUsed)).mul(new web3.utils.BN(defaultGasPrice)))} ETH`);
+      }
+      break;
+    case 'Allow primary issuance':
+    case 'Disallow primary issuance':
+      let setAllowPrimaryIssuanceAction = currentTransferManager.methods.setAllowPrimaryIssuance(!displayAllowPrimaryIssuance);
+      let setAllowPrimaryIssuanceReceipt = await common.sendTransaction(setAllowPrimaryIssuanceAction);
+      let setAllowPrimaryIssuanceEvent = common.getEventFromLogs(currentTransferManager._jsonInterface, setAllowPrimaryIssuanceReceipt.logs, 'SetAllowPrimaryIssuance');
+      if (setAllowPrimaryIssuanceEvent._allowPrimaryIssuance) {
+        console.log(chalk.green(`Transactions which are part of the primary issuance will be ignored!`));
+      } else {
+        console.log(chalk.green(`Transactions which are part of the primary issuance will NOT be ignored!`));
+      }
+      break;
+
+  }
+}
+
 async function blacklistTransferManager() {
   console.log(chalk.blue(`Blacklist Transfer Manager at ${currentTransferManager.options.address}`), '\n');
 
@@ -853,32 +962,10 @@
       break;
     case 'Operate with multiple blacklists':
       await operateWithMultipleBlacklists(currentBlacklists);
-=======
-async function countTransferManager() {
-  console.log(chalk.blue(`Count Transfer Manager at ${currentTransferManager.options.address}`), '\n');
-
-  // Show current data
-  let displayMaxHolderCount = await currentTransferManager.methods.maxHolderCount().call();
-
-  console.log(`- Max holder count:        ${displayMaxHolderCount}`);
-
-  let options = ['Change max holder count']
-  let index = readlineSync.keyInSelect(options, 'What do you want to do?', { cancel: 'Return' });
-  let optionSelected = options[index];
-  console.log('Selected:', index != -1 ? optionSelected : 'Return', '\n');
-  switch (optionSelected) {
-    case 'Change max holder count':
-      let maxHolderCount = readlineSync.question('Enter the maximum no. of holders the SecurityToken is allowed to have: ');
-      let changeHolderCountAction = currentTransferManager.methods.changeHolderCount(maxHolderCount);
-      let changeHolderCountReceipt = await common.sendTransaction(changeHolderCountAction);
-      let changeHolderCountEvent = common.getEventFromLogs(currentTransferManager._jsonInterface, changeHolderCountReceipt.logs, 'ModifyHolderCount');
-      console.log(chalk.green(`Max holder count has been set to ${changeHolderCountEvent._newHolderCount} sucessfully!`));
->>>>>>> aa57364a
-      break;
-  }
-}
-
-<<<<<<< HEAD
+      break;
+  }
+}
+
 async function manageExistingBlacklist(blacklistName) {
   // Show current data
   let currentBlacklist = await currentTransferManager.methods.blacklists(blacklistName).call();
@@ -1155,110 +1242,6 @@
     let receipt = await common.sendTransaction(action);
     console.log(chalk.green('Remove investors from multiple blacklists transaction was successful.'));
     console.log(`${receipt.gasUsed} gas used.Spent: ${web3.utils.fromWei((new web3.utils.BN(receipt.gasUsed)).mul(new web3.utils.BN(defaultGasPrice)))} ETH`);
-=======
-async function percentageTransferManager() {
-  console.log(chalk.blue(`Percentage Transfer Manager at ${currentTransferManager.options.address}`), '\n');
-
-  // Show current data
-  let displayMaxHolderPercentage = await currentTransferManager.methods.maxHolderPercentage().call();
-  let displayAllowPrimaryIssuance = await currentTransferManager.methods.allowPrimaryIssuance().call();
-
-  console.log(`- Max holder percentage:   ${fromWeiPercentage(displayMaxHolderPercentage)}%`);
-  console.log(`- Allow primary issuance:  ${displayAllowPrimaryIssuance ? `YES` : `NO`}`);
-
-  let options = ['Change max holder percentage', 'Check if investor is whitelisted', 'Modify whitelist', 'Modify whitelist from CSV'];
-  if (displayAllowPrimaryIssuance) {
-    options.push('Disallow primary issuance');
-  } else {
-    options.push('Allow primary issuance');
-  }
-  let index = readlineSync.keyInSelect(options, 'What do you want to do?', { cancel: 'Return' });
-  let optionSelected = options[index];
-  console.log('Selected:', index != -1 ? optionSelected : 'Return', '\n');
-  switch (optionSelected) {
-    case 'Change max holder percentage':
-      let maxHolderPercentage = toWeiPercentage(readlineSync.question('Enter the maximum amount of tokens in percentage that an investor can hold: ', {
-        limit: function (input) {
-          return (parseInt(input) > 0 && parseInt(input) <= 100);
-        },
-        limitMessage: "Must be greater than 0 and less than 100"
-      }));
-      let changeHolderPercentageAction = currentTransferManager.methods.changeHolderPercentage(maxHolderPercentage);
-      let changeHolderPercentageReceipt = await common.sendTransaction(changeHolderPercentageAction);
-      let changeHolderPercentageEvent = common.getEventFromLogs(currentTransferManager._jsonInterface, changeHolderPercentageReceipt.logs, 'ModifyHolderPercentage');
-      console.log(chalk.green(`Max holder percentage has been set to ${fromWeiPercentage(changeHolderPercentageEvent._newHolderPercentage)} successfully!`));
-      break;
-    case 'Check if investor is whitelisted':
-      let investorToCheck = readlineSync.question('Enter the address of the investor: ', {
-        limit: function (input) {
-          return web3.utils.isAddress(input);
-        },
-        limitMessage: "Must be a valid address"
-      });
-      let isWhitelisted = await currentTransferManager.methods.whitelist(investorToCheck).call();
-      if (isWhitelisted) {
-        console.log(chalk.green(`${investorToCheck} is whitelisted!`));
-      } else {
-        console.log(chalk.yellow(`${investorToCheck} is not whitelisted!`));
-      }
-      break;
-    case 'Modify whitelist':
-      let valid = !!readlineSync.keyInSelect(['Remove investor from whitelist', 'Add investor to whitelist'], 'How do you want to do? ', { cancel: false });
-      let investorToWhitelist = readlineSync.question('Enter the address of the investor: ', {
-        limit: function (input) {
-          return web3.utils.isAddress(input);
-        },
-        limitMessage: "Must be a valid address"
-      });
-      let modifyWhitelistAction = currentTransferManager.methods.modifyWhitelist(investorToWhitelist, valid);
-      let modifyWhitelistReceipt = await common.sendTransaction(modifyWhitelistAction);
-      let modifyWhitelistEvent = common.getEventFromLogs(currentTransferManager._jsonInterface, modifyWhitelistReceipt.logs, 'ModifyWhitelist');
-      if (modifyWhitelistEvent._valid) {
-        console.log(chalk.green(`${modifyWhitelistEvent._investor} has been added to the whitelist sucessfully!`));
-      } else {
-        console.log(chalk.green(`${modifyWhitelistEvent._investor} has been removed from the whitelist sucessfully!`));
-      }
-      break;
-    case 'Modify whitelist from CSV':
-      let csvFilePath = readlineSync.question(`Enter the path for csv data file (${PERCENTAGE_WHITELIST_DATA_CSV}): `, {
-        defaultInput: PERCENTAGE_WHITELIST_DATA_CSV
-      });
-      let batchSize = readlineSync.question(`Enter the max number of records per transaction or batch size (${gbl.constants.DEFAULT_BATCH_SIZE}): `, {
-        limit: function (input) {
-          return parseInt(input) > 0;
-        },
-        limitMessage: 'Must be greater than 0',
-        defaultInput: gbl.constants.DEFAULT_BATCH_SIZE
-      });
-      let parsedData = csvParse(csvFilePath);
-      let validData = parsedData.filter(row => web3.utils.isAddress(row[0]) && typeof row[1] === 'boolean');
-      let invalidRows = parsedData.filter(row => !validData.includes(row));
-      if (invalidRows.length > 0) {
-        console.log(chalk.red(`The following lines from csv file are not valid: ${invalidRows.map(r => parsedData.indexOf(r) + 1).join(',')}`));
-      }
-      let batches = common.splitIntoBatches(validData, batchSize);
-      let [investorArray, isWhitelistedArray] = common.transposeBatches(batches);
-      for (let batch = 0; batch < batches.length; batch++) {
-        console.log(`Batch ${batch + 1} - Attempting to modify whitelist accounts:\n\n`, investorArray[batch], '\n');
-        let action = await currentTransferManager.methods.modifyWhitelistMulti(investorArray[batch], isWhitelistedArray[batch]);
-        let receipt = await common.sendTransaction(action);
-        console.log(chalk.green('Modify whitelist transaction was successful.'));
-        console.log(`${receipt.gasUsed} gas used. Spent: ${web3.utils.fromWei((new web3.utils.BN(receipt.gasUsed)).mul(new web3.utils.BN(defaultGasPrice)))} ETH`);
-      }
-      break;
-    case 'Allow primary issuance':
-    case 'Disallow primary issuance':
-      let setAllowPrimaryIssuanceAction = currentTransferManager.methods.setAllowPrimaryIssuance(!displayAllowPrimaryIssuance);
-      let setAllowPrimaryIssuanceReceipt = await common.sendTransaction(setAllowPrimaryIssuanceAction);
-      let setAllowPrimaryIssuanceEvent = common.getEventFromLogs(currentTransferManager._jsonInterface, setAllowPrimaryIssuanceReceipt.logs, 'SetAllowPrimaryIssuance');
-      if (setAllowPrimaryIssuanceEvent._allowPrimaryIssuance) {
-        console.log(chalk.green(`Transactions which are part of the primary issuance will be ignored!`));
-      } else {
-        console.log(chalk.green(`Transactions which are part of the primary issuance will NOT be ignored!`));
-      }
-      break;
-
->>>>>>> aa57364a
   }
 }
 
