<<<<<<< HEAD
var readlineSync = require('readline-sync');
var chalk = require('chalk');
var moment = require('moment');
var common = require('./common/common_functions');
var contracts = require('./helpers/contract_addresses');
var abis = require('./helpers/contract_abis');
var gbl = require('./common/global');
var whitelist = require('./whitelist');
const { table } = require('table')
=======
const readlineSync = require('readline-sync');
const chalk = require('chalk');
const moment = require('moment');
const common = require('./common/common_functions');
const contracts = require('./helpers/contract_addresses');
const abis = require('./helpers/contract_abis');
const gbl = require('./common/global');
const csvParse = require('./helpers/csv');

///////////////////
// Constants
const WHITELIST_DATA_CSV = './CLI/data/Transfer/GTM/whitelist_data.csv';
>>>>>>> c8a4f56a

// App flow
let tokenSymbol;
let securityToken;
let securityTokenRegistry;
let currentTransferManager;

async function executeApp() {
  let exit = false;
  while (!exit) {
    console.log('\n', chalk.blue('Transfer Manager - Main Menu', '\n'));

    let tmModules = await getAllModulesByType(gbl.constants.MODULES_TYPES.TRANSFER);
    let nonArchivedModules = tmModules.filter(m => !m.archived);
    if (nonArchivedModules.length > 0) {
      console.log(`Transfer Manager modules attached:`);
      nonArchivedModules.map(m => console.log(`- ${m.name} at ${m.address}`))
    } else {
      console.log(`There are no Transfer Manager modules attached`);
    }

    let options = ['Verify transfer', 'Transfer'];
    let forcedTransferDisabled = await securityToken.methods.controllerDisabled().call();
    if (!forcedTransferDisabled) {
      options.push('Forced transfers');
    }
    if (nonArchivedModules.length > 0) {
      options.push('Config existing modules');
    }
    options.push('Add new Transfer Manager module');

    let index = readlineSync.keyInSelect(options, 'What do you want to do?', { cancel: 'Exit' });
    let optionSelected = index != -1 ? options[index] : 'Exit';
    console.log('Selected:', optionSelected, '\n');
    switch (optionSelected) {
      case 'Verify transfer':
        let verifyTransferFrom = readlineSync.question(`Enter the sender account (${Issuer.address}): `, {
          limit: function (input) {
            return web3.utils.isAddress(input);
          },
          limitMessage: "Must be a valid address",
          defaultInput: Issuer.address
        });
        let verifyFromBalance = web3.utils.fromWei(await securityToken.methods.balanceOf(verifyTransferFrom).call());
        console.log(chalk.yellow(`Balance of ${verifyTransferFrom}: ${verifyFromBalance} ${tokenSymbol}`));
        let verifyTransferTo = readlineSync.question('Enter the receiver account: ', {
          limit: function (input) {
            return web3.utils.isAddress(input);
          },
          limitMessage: "Must be a valid address",
        });
        let verifyToBalance = web3.utils.fromWei(await securityToken.methods.balanceOf(verifyTransferTo).call());
        console.log(chalk.yellow(`Balance of ${verifyTransferTo}: ${verifyToBalance} ${tokenSymbol}`));
        let verifyTransferAmount = readlineSync.question('Enter amount of tokens to verify: ');
        let isVerified = await securityToken.methods.verifyTransfer(verifyTransferFrom, verifyTransferTo, web3.utils.toWei(verifyTransferAmount), web3.utils.fromAscii("")).call();
        if (isVerified) {
          console.log(chalk.green(`\n${verifyTransferAmount} ${tokenSymbol} can be transferred from ${verifyTransferFrom} to ${verifyTransferTo}!`));
        } else {
          console.log(chalk.red(`\n${verifyTransferAmount} ${tokenSymbol} can't be transferred from ${verifyTransferFrom} to ${verifyTransferTo}!`));
        }
        break;
      case 'Transfer':
        let fromBalance = web3.utils.fromWei(await securityToken.methods.balanceOf(Issuer.address).call());
        console.log(chalk.yellow(`Balance of ${Issuer.address}: ${fromBalance} ${tokenSymbol}`));
        let transferTo = readlineSync.question('Enter beneficiary of tranfer: ', {
          limit: function (input) {
            return web3.utils.isAddress(input);
          },
          limitMessage: "Must be a valid address"
        });
        let toBalance = web3.utils.fromWei(await securityToken.methods.balanceOf(transferTo).call());
        console.log(chalk.yellow(`Balance of ${transferTo}: ${toBalance} ${tokenSymbol}`));
        let transferAmount = readlineSync.question('Enter amount of tokens to transfer: ');
        let isTranferVerified = await securityToken.methods.verifyTransfer(Issuer.address, transferTo, web3.utils.toWei(transferAmount), web3.utils.fromAscii("")).call();
        if (isTranferVerified) {
          let transferAction = securityToken.methods.transfer(transferTo, web3.utils.toWei(transferAmount));
          let receipt = await common.sendTransaction(transferAction);
          let event = common.getEventFromLogs(securityToken._jsonInterface, receipt.logs, 'Transfer');
          console.log(chalk.green(`${event.from} transferred ${web3.utils.fromWei(event.value)} ${tokenSymbol} to ${event.to} successfully!`));
          console.log(`Balance of ${Issuer.address} after transfer: ${web3.utils.fromWei(await securityToken.methods.balanceOf(Issuer.address).call())} ${tokenSymbol}`);
          console.log(`Balance of ${transferTo} after transfer: ${web3.utils.fromWei(await securityToken.methods.balanceOf(transferTo).call())} ${tokenSymbol}`);
        } else {
          console.log(chalk.red(`Transfer failed at verification. Please review the transfer restrictions.`));
        }
        break;
      case 'Forced transfers':
        await forcedTransfers();
        break;
      case 'Config existing modules':
        await configExistingModules(nonArchivedModules);
        break;
      case 'Add new Transfer Manager module':
        await addTransferManagerModule();
        break;
      case 'Exit':
        exit = true;
        break
    }
  }
}

async function forcedTransfers() {
  let options = ['Disable controller', 'Set controller'];
  let controller = await securityToken.methods.controller().call();
  if (controller == Issuer.address) {
    options.push('Force Transfer');
  }
  let index = readlineSync.keyInSelect(options, 'What do you want to do?', { cancel: 'Return' });
  let optionSelected = index != -1 ? options[index] : 'Return';
  console.log('Selected:', optionSelected, '\n');
  switch (optionSelected) {
    case 'Disable controller':
      if (readlineSync.keyInYNStrict()) {
        let disableControllerAction = securityToken.methods.disableController();
        await common.sendTransaction(disableControllerAction);
        console.log(chalk.green(`Forced transfers have been disabled permanently`));
      }
      break;
    case 'Set controller':
      let controllerAddress = readlineSync.question(`Enter the address for the controller (${Issuer.address}): `, {
        limit: function (input) {
          return web3.utils.isAddress(input);
        },
        limitMessage: "Must be a valid address",
        defaultInput: Issuer.address
      });
      let setControllerAction = securityToken.methods.setController(controllerAddress);
      let setControllerReceipt = await common.sendTransaction(setControllerAction);
      let setControllerEvent = common.getEventFromLogs(securityToken._jsonInterface, setControllerReceipt.logs, 'SetController');
      console.log(chalk.green(`New controller is ${setControllerEvent._newController}`));
      break;
    case 'Force Transfer':
      let from = readlineSync.question('Enter the address from which to take tokens: ', {
        limit: function (input) {
          return web3.utils.isAddress(input);
        },
        limitMessage: "Must be a valid address",
      });
      let fromBalance = web3.utils.fromWei(await securityToken.methods.balanceOf(from).call());
      console.log(chalk.yellow(`Balance of ${from}: ${fromBalance} ${tokenSymbol}`));
      let to = readlineSync.question('Enter address where to send tokens: ', {
        limit: function (input) {
          return web3.utils.isAddress(input);
        },
        limitMessage: "Must be a valid address",
      });
      let toBalance = web3.utils.fromWei(await securityToken.methods.balanceOf(to).call());
      console.log(chalk.yellow(`Balance of ${to}: ${toBalance} ${tokenSymbol}`));
      let amount = readlineSync.question('Enter amount of tokens to transfer: ', {
        limit: function (input) {
          return parseInt(input) <= parseInt(fromBalance);
        },
        limitMessage: `Amount must be less or equal than ${fromBalance} ${tokenSymbol}`,
      });
      let data = readlineSync.question('Enter the data to indicate validation: ');
      let log = readlineSync.question('Enter the data attached to the transfer by controller to emit in event: ');
      let forceTransferAction = securityToken.methods.forceTransfer(from, to, web3.utils.toWei(amount), web3.utils.asciiToHex(data), web3.utils.asciiToHex(log));
      let forceTransferReceipt = await common.sendTransaction(forceTransferAction, { factor: 1.5 });
      let forceTransferEvent = common.getEventFromLogs(securityToken._jsonInterface, forceTransferReceipt.logs, 'ForceTransfer');
      console.log(chalk.green(`  ${forceTransferEvent._controller} has successfully forced a transfer of ${web3.utils.fromWei(forceTransferEvent._value)} ${tokenSymbol} 
  from ${forceTransferEvent._from} to ${forceTransferEvent._to} 
  Verified transfer: ${forceTransferEvent._verifyTransfer}
  Data: ${web3.utils.hexToAscii(forceTransferEvent._data)}
        `));
      console.log(`Balance of ${from} after transfer: ${web3.utils.fromWei(await securityToken.methods.balanceOf(from).call())} ${tokenSymbol}`);
      console.log(`Balance of ${to} after transfer: ${web3.utils.fromWei(await securityToken.methods.balanceOf(to).call())} ${tokenSymbol}`);
      break;
  }
}

async function configExistingModules(tmModules) {
  let options = tmModules.map(m => `${m.name} at ${m.address}`);
  let index = readlineSync.keyInSelect(options, 'Which module do you want to config? ', { cancel: 'Return' });
  console.log('Selected:', index != -1 ? options[index] : 'Return', '\n');
  let moduleNameSelected = tmModules[index].name;

  switch (moduleNameSelected) {
    case 'GeneralTransferManager':
      currentTransferManager = new web3.eth.Contract(abis.generalTransferManager(), tmModules[index].address);
      currentTransferManager.setProvider(web3.currentProvider);
      await generalTransferManager();
      break;
    case 'ManualApprovalTransferManager':
      currentTransferManager = new web3.eth.Contract(abis.manualApprovalTransferManager(), tmModules[index].address);
      currentTransferManager.setProvider(web3.currentProvider);
      await manualApprovalTransferManager();
      break;
    case 'PercentageTransferManager':
      //await percentageTransferManager();
      console.log(chalk.red(`
        *********************************
        This option is not yet available.
        *********************************`
      ));
      break;
    case 'CountTransferManager':
      //await countTransferManager();
      break;
    case 'SingleTradeVolumeRestrictionTM':
      //currentTransferManager = new web3.eth.Contract(abis.singleTradeVolumeRestrictionTM(), tmModules[index].address);
      //currentTransferManager.setProvider(web3.currentProvider);
      //await singleTradeVolumeRestrictionTM();
      console.log(chalk.red(`
        *********************************
        This option is not yet available.
        *********************************`
      ));
      break;
    case 'LookupVolumeRestrictionTM':
      //await lookupVolumeRestrictionTM();
      console.log(chalk.red(`
        *********************************
        This option is not yet available.
        *********************************`
      ));
      break;
  }
}

async function addTransferManagerModule() {
  let options = ['GeneralTransferManager', 'ManualApprovalTransferManager'/*, 'PercentageTransferManager', 
'CountTransferManager', 'SingleTradeVolumeRestrictionTM', 'LookupVolumeRestrictionTM'*/];

  let index = readlineSync.keyInSelect(options, 'Which Transfer Manager module do you want to add? ', { cancel: 'Return' });
  if (index != -1 && readlineSync.keyInYNStrict(`Are you sure you want to add ${options[index]} module?`)) {
    let bytes = web3.utils.fromAscii('', 16);
    switch (options[index]) {
      case 'PercentageTransferManager':
        console.log(chalk.red(`
          *********************************
          This option is not yet available.
          *********************************`
        ));
        break;
      case 'CountTransferManager':
        console.log(chalk.red(`
          *********************************
          This option is not yet available.
          *********************************`
        ));
        break;
      case 'SingleTradeVolumeRestrictionTM':
        /*
        let isTransferLimitInPercentage = !!readlineSync.keyInSelect(['In tokens', 'In percentage'], 'How do you want to set the transfer limit? ', {cancel: false});
        let globalTransferLimitInPercentageOrToken;
        if (isTransferLimitInPercentage) {
          globalTransferLimitInPercentageOrToken = toWeiPercentage(readlineSync.question('Enter the percentage for default limit: ', {
            limit: function(input) {
              return (parseInt(input) > 0 && parseInt(input) <= 100);
            },
            limitMessage: "Must be greater than 0 and less than 100"
          })); 
        } else {
          globalTransferLimitInPercentageOrToken = web3.utils.toWei(readlineSync.question('Enter the amount of tokens for default limit: ', {
            limit: function(input) {
              return parseInt(input) > 0;
            },
            limitMessage: "Must be greater than 0"
          })); 
        }
        let allowPrimaryIssuance = readlineSync.keyInYNStrict(`Do you want to allow all primary issuance transfers? `);
        bytes = web3.eth.abi.encodeFunctionCall( {
          name: 'configure',
          type: 'function',
          inputs: [
            {
              type: 'bool',
              name: '_isTransferLimitInPercentage'
            },{
              type: 'uint256',
              name: '_globalTransferLimitInPercentageOrToken'
            },{
              type: 'bool',
              name: '_isTransferLimitInPercentage'
            }
          ]
        }, [isTransferLimitInPercentage, globalTransferLimitInPercentageOrToken, allowPrimaryIssuance]);
      */
        console.log(chalk.red(`
          *********************************
          This option is not yet available.
          *********************************`
        ));
        break;
      case 'LookupVolumeRestrictionTM':
        console.log(chalk.red(`
          *********************************
          This option is not yet available.
          *********************************`
        ));
        break;
    }
    let selectedTMFactoryAddress = await contracts.getModuleFactoryAddressByName(securityToken.options.address, gbl.constants.MODULES_TYPES.TRANSFER, options[index]);
    let addModuleAction = securityToken.methods.addModule(selectedTMFactoryAddress, bytes, 0, 0);
    let receipt = await common.sendTransaction(addModuleAction);
    let event = common.getEventFromLogs(securityToken._jsonInterface, receipt.logs, 'ModuleAdded');
    console.log(chalk.green(`Module deployed at address: ${event._module}`));
  }
}

async function generalTransferManager() {
  console.log(chalk.blue(`General Transfer Manager at ${currentTransferManager.options.address}`), '\n');

  // Show current data
  let displayIssuanceAddress = await currentTransferManager.methods.issuanceAddress().call();
  let displaySigningAddress = await currentTransferManager.methods.signingAddress().call();
  let displayAllowAllTransfers = await currentTransferManager.methods.allowAllTransfers().call();
  let displayAllowAllWhitelistTransfers = await currentTransferManager.methods.allowAllWhitelistTransfers().call();
  let displayAllowAllWhitelistIssuances = await currentTransferManager.methods.allowAllWhitelistIssuances().call();
  let displayAllowAllBurnTransfers = await currentTransferManager.methods.allowAllBurnTransfers().call();
  let displayDefaults = await currentTransferManager.methods.defaults().call();
  let displayInvestors = await currentTransferManager.methods.getInvestors().call();

  console.log(`- Issuance address:                ${displayIssuanceAddress}`);
  console.log(`- Signing address:                 ${displaySigningAddress}`);
  console.log(`- Allow all transfers:             ${displayAllowAllTransfers ? `YES` : `NO`}`);
  console.log(`- Allow all whitelist transfers:   ${displayAllowAllWhitelistTransfers ? `YES` : `NO`}`);
  console.log(`- Allow all whitelist issuances:   ${displayAllowAllWhitelistIssuances ? `YES` : `NO`}`);
  console.log(`- Allow all burn transfers:        ${displayAllowAllBurnTransfers ? `YES` : `NO`}`);
  console.log(`- Default times:`);
  console.log(`   - From time:                    ${displayDefaults.fromTime} (${moment.unix(displayDefaults.fromTime).format('MMMM Do YYYY, HH:mm:ss')})`);
  console.log(`   - To time:                      ${displayDefaults.toTime} (${moment.unix(displayDefaults.toTime).format('MMMM Do YYYY, HH:mm:ss')})`);
  console.log(`- Investors:                       ${displayInvestors.length}`);
  // ------------------

<<<<<<< HEAD
  let options = [];
  if (displayInvestors.length > 0) {
    options.push(`Show investors`, `Show whitelist data`);
  }
  options.push('Modify whitelist', 'Modify whitelist from CSV', /*'Modify Whitelist Signed',*/
    'Change the default times used when they are zero', `Change issuance address`, 'Change signing address');
=======
  let options = ['Check whitelist', 'Modify whitelist', 'Modify whitelist from CSV', /*'Modify Whitelist Signed',*/
    `Change issuance address`, 'Change signing address'];
>>>>>>> c8a4f56a
  if (displayAllowAllTransfers) {
    options.push('Disallow all transfers');
  } else {
    options.push('Allow all transfers');
  }
  if (displayAllowAllWhitelistTransfers) {
    options.push('Disallow all whitelist transfers');
  } else {
    options.push('Allow all whitelist transfers');
  }
  if (displayAllowAllWhitelistIssuances) {
    options.push('Disallow all whitelist issuances');
  } else {
    options.push('Allow all whitelist issuances');
  }
  if (displayAllowAllBurnTransfers) {
    options.push('Disallow all burn transfers');
  } else {
    options.push('Allow all burn transfers');
  }

  let index = readlineSync.keyInSelect(options, 'What do you want to do?', { cancel: 'Return' });
  let optionSelected = options[index];
  console.log('Selected:', index != -1 ? optionSelected : 'Return', '\n');
  switch (optionSelected) {
<<<<<<< HEAD
    case `Show investors`:
      console.log('***** List of investors on whitelist *****');
      displayInvestors.map(i => console.log(i));
      break;
    case `Show whitelist data`:
      let investorsToShow = readlineSync.question(`Enter the addresses of the investors you want to show (i.e: addr1,addr2,addr3) or leave empty to show them all: `, {
        limit: function (input) {
          return input === '' || input.split(",").every(a => web3.utils.isAddress(a));
        },
        limitMessage: `All addresses must be valid`
      });
      if (investorsToShow === '') {
        let whitelistData = await currentTransferManager.methods.getAllInvestorsData().call();
        showWhitelistTable(whitelistData[0], whitelistData[1], whitelistData[2], whitelistData[3], whitelistData[4]);
      } else {
        let investorsArray = investorsToShow.split(',');
        let whitelistData = await currentTransferManager.methods.getInvestorsData(investorsArray).call();
        showWhitelistTable(investorsArray, whitelistData[0], whitelistData[1], whitelistData[2], whitelistData[3]);
      }
      break;
    case 'Change the default times used when they are zero':
      let fromTimeDefault = readlineSync.questionInt(`Enter the default time (Unix Epoch time) used when fromTime is zero: `);
      let toTimeDefault = readlineSync.questionInt(`Enter the default time (Unix Epoch time) used when fromTime is zero: `);
      let changeDefaultsAction = currentTransferManager.methods.changeDefaults(fromTimeDefault, toTimeDefault);
      let changeDefaultsReceipt = await common.sendTransaction(changeDefaultsAction);
      let changeDefaultsEvent = common.getEventFromLogs(currentTransferManager._jsonInterface, changeDefaultsReceipt.logs, 'ChangeDefaults');
      console.log(chalk.green(`Default times have been updated successfully!`));
=======
    case 'Check whitelist':
      let investorToCheck = readlineSync.question('Enter the address you want to check: ', {
        limit: function (input) {
          return web3.utils.isAddress(input);
        },
        limitMessage: "Must be a valid address"
      });
      let timeRestriction = await currentTransferManager.methods.whitelist(investorToCheck).call();
      console.log(`Sale lockup: ${moment.unix(timeRestriction.fromTime).format('MMMM Do YYYY, HH:mm:ss')}`);
      console.log(`Buy lockup: ${moment.unix(timeRestriction.toTime).format('MMMM Do YYYY, HH:mm:ss')}`);
      console.log(`KYC expiry time: ${moment.unix(timeRestriction.expiryTime).format('MMMM Do YYYY, HH:mm:ss')}`);
      console.log(`Restricted investor: ${timeRestriction.canBuyFromSTO ? 'YES' : 'NO'} `);
>>>>>>> c8a4f56a
      break;
    case 'Modify whitelist':
      let investor = readlineSync.question('Enter the address to whitelist: ', {
        limit: function (input) {
          return web3.utils.isAddress(input);
        },
        limitMessage: "Must be a valid address"
      });
      let now = Math.floor(Date.now() / 1000);
      let fromTime = readlineSync.questionInt(`Enter the time(Unix Epoch time) when the sale lockup period ends and the investor can freely sell his tokens(now = ${now}): `, { defaultInput: now });
      let toTime = readlineSync.questionInt(`Enter the time(Unix Epoch time) when the purchase lockup period ends and the investor can freely purchase tokens from others(now = ${now}): `, { defaultInput: now });
      let oneHourFromNow = Math.floor(Date.now() / 1000 + 3600);
      let expiryTime = readlineSync.questionInt(`Enter the time till investors KYC will be validated(after that investor need to do re - KYC) (1 hour from now = ${oneHourFromNow}): `, { defaultInput: oneHourFromNow });
      let canBuyFromSTO = readlineSync.keyInYNStrict('Is the investor a restricted investor?');
      let modifyWhitelistAction = currentTransferManager.methods.modifyWhitelist(investor, fromTime, toTime, expiryTime, canBuyFromSTO);
      let modifyWhitelistReceipt = await common.sendTransaction(modifyWhitelistAction);
      let modifyWhitelistEvent = common.getEventFromLogs(currentTransferManager._jsonInterface, modifyWhitelistReceipt.logs, 'ModifyWhitelist');
      console.log(chalk.green(`${modifyWhitelistEvent._investor} has been whitelisted sucessfully!`));
      break;
    case 'Modify whitelist from CSV':
<<<<<<< HEAD
      console.log(chalk.yellow(`Data is going to be read from 'data/whitelist_data.csv'. Be sure this file is updated!`));
      if (readlineSync.keyInYNStrict(`Do you want to continue?`)) {
        await whitelist.executeApp(tokenSymbol);
      }
=======
      await modifyWhitelistInBatch();
>>>>>>> c8a4f56a
      break;
    /*
    case 'Modify Whitelist Signed':
      let investorSigned = readlineSync.question('Enter the address to whitelist: ', {
        limit: function(input) {
          return web3.utils.isAddress(input);
        },
        limitMessage: "Must be a valid address"
      }); 
      let fromTimeSigned = readlineSync.questionInt('Enter the time (Unix Epoch time) when the sale lockup period ends and the investor can freely sell his tokens: ');
      let toTimeSigned = readlineSync.questionInt('Enter the time (Unix Epoch time) when the purchase lockup period ends and the investor can freely purchase tokens from others: ');
      let expiryTimeSigned = readlineSync.questionInt('Enter the time till investors KYC will be validated (after that investor need to do re-KYC): ');
      let vSigned = readlineSync.questionInt('Enter v: ');
      let rSigned = readlineSync.question('Enter r: ');
      let sSigned = readlineSync.question('Enter s: ');
      let canBuyFromSTOSigned = readlineSync.keyInYNStrict('Is the investor a restricted investor?');
      let modifyWhitelistSignedAction = currentTransferManager.methods.modifyWhitelistSigned(investorSigned, fromTimeSigned, toTimeSigned, expiryTimeSigned, canBuyFromSTOSigned);
      let modifyWhitelistSignedReceipt = await common.sendTransaction(Issuer, modifyWhitelistSignedAction, defaultGasPrice);
      let modifyWhitelistSignedEvent = common.getEventFromLogs(currentTransferManager._jsonInterface, modifyWhitelistSignedReceipt.logs, 'ModifyWhitelist');
      console.log(chalk.green(`${ modifyWhitelistSignedEvent._investor } has been whitelisted sucessfully!`));
      break;
    */
    case 'Change issuance address':
      let issuanceAddress = readlineSync.question('Enter the new issuance address: ', {
        limit: function (input) {
          return web3.utils.isAddress(input);
        },
        limitMessage: "Must be a valid address"
      });
      let changeIssuanceAddressAction = currentTransferManager.methods.changeIssuanceAddress(issuanceAddress);
      let changeIssuanceAddressReceipt = await common.sendTransaction(changeIssuanceAddressAction);
      let changeIssuanceAddressEvent = common.getEventFromLogs(currentTransferManager._jsonInterface, changeIssuanceAddressReceipt.logs, 'ChangeIssuanceAddress');
      console.log(chalk.green(`${changeIssuanceAddressEvent._issuanceAddress} is the new address for the issuance!`));
      break;
    case 'Change signing address':
      let signingAddress = readlineSync.question('Enter the new signing address: ', {
        limit: function (input) {
          return web3.utils.isAddress(input);
        },
        limitMessage: "Must be a valid address"
      });
      let changeSigningAddressAction = currentTransferManager.methods.changeSigningAddress(signingAddress);
      let changeSigningAddressReceipt = await common.sendTransaction(changeSigningAddressAction);
      let changeSigningAddressEvent = common.getEventFromLogs(currentTransferManager._jsonInterface, changeSigningAddressReceipt.logs, 'ChangeSigningAddress');
      console.log(chalk.green(`${changeSigningAddressEvent._signingAddress} is the new address for the signing!`));
      break;
    case 'Allow all transfers':
    case 'Disallow all transfers':
      let changeAllowAllTransfersAction = currentTransferManager.methods.changeAllowAllTransfers(!displayAllowAllTransfers);
      let changeAllowAllTransfersReceipt = await common.sendTransaction(changeAllowAllTransfersAction);
      let changeAllowAllTransfersEvent = common.getEventFromLogs(currentTransferManager._jsonInterface, changeAllowAllTransfersReceipt.logs, 'AllowAllTransfers');
      if (changeAllowAllTransfersEvent._allowAllTransfers) {
        console.log(chalk.green(`All transfers are allowed!`));
      } else {
        console.log(chalk.green(`Transfers are restricted!`));
      }
      break;
    case 'Allow all whitelist transfers':
    case 'Disallow all whitelist transfers':
      let changeAllowAllWhitelistTransfersAction = currentTransferManager.methods.changeAllowAllWhitelistTransfers(!displayAllowAllWhitelistTransfers);
      let changeAllowAllWhitelistTransfersReceipt = await common.sendTransaction(changeAllowAllWhitelistTransfersAction);
      let changeAllowAllWhitelistTransfersEvent = common.getEventFromLogs(currentTransferManager._jsonInterface, changeAllowAllWhitelistTransfersReceipt.logs, 'AllowAllWhitelistTransfers');
      if (changeAllowAllWhitelistTransfersEvent._allowAllWhitelistTransfers) {
        console.log(chalk.green(`Time locks from whitelist are ignored for transfers!`));
      } else {
        console.log(chalk.green(`Transfers are restricted by time locks from whitelist!`));
      }
      break;
    case 'Allow all whitelist issuances':
    case 'Disallow all whitelist issuances':
      let changeAllowAllWhitelistIssuancesAction = currentTransferManager.methods.changeAllowAllWhitelistIssuances(!displayAllowAllWhitelistIssuances);
      let changeAllowAllWhitelistIssuancesReceipt = await common.sendTransaction(changeAllowAllWhitelistIssuancesAction);
      let changeAllowAllWhitelistIssuancesEvent = common.getEventFromLogs(currentTransferManager._jsonInterface, changeAllowAllWhitelistIssuancesReceipt.logs, 'AllowAllWhitelistIssuances');
      if (changeAllowAllWhitelistIssuancesEvent._allowAllWhitelistIssuances) {
        console.log(chalk.green(`Time locks from whitelist are ignored for issuances!`));
      } else {
        console.log(chalk.green(`Issuances are restricted by time locks from whitelist!`));
      }
      break;
    case 'Allow all burn transfers':
    case 'Disallow all burn transfers':
      let changeAllowAllBurnTransfersAction = currentTransferManager.methods.changeAllowAllBurnTransfers(!displayAllowAllBurnTransfers);
      let changeAllowAllBurnTransfersReceipt = await common.sendTransaction(changeAllowAllBurnTransfersAction);
      let changeAllowAllBurnTransfersEvent = common.getEventFromLogs(currentTransferManager._jsonInterface, changeAllowAllBurnTransfersReceipt.logs, 'AllowAllBurnTransfers');
      if (changeAllowAllBurnTransfersEvent._allowAllWhitelistTransfers) {
        console.log(chalk.green(`To burn tokens is allowed!`));
      } else {
        console.log(chalk.green(`The burning mechanism is deactivated!`));
      }
      break;
  }
}

<<<<<<< HEAD
function showWhitelistTable(investorsArray, fromTimeArray, toTimeArray, expiryTimeArray, canBuyFromSTOArray) {
  let dataTable = [['Investor', 'From time', 'To time', 'KYC expiry date', 'Restricted']];
  for (let i = 0; i < investorsArray.length; i++) {
    dataTable.push([
      investorsArray[i],
      moment.unix(fromTimeArray[i]).format('MM/DD/YYYY HH:mm'),
      moment.unix(toTimeArray[i]).format('MM/DD/YYYY HH:mm'),
      moment.unix(expiryTimeArray[i]).format('MM/DD/YYYY HH:mm'),
      canBuyFromSTOArray[i] ? 'YES' : 'NO'
    ]);
  }
  console.log();
  console.log(table(dataTable));
=======
async function modifyWhitelistInBatch() {
  let csvFilePath = readlineSync.question(`Enter the path for csv data file (${WHITELIST_DATA_CSV}): `, {
    defaultInput: WHITELIST_DATA_CSV
  });
  let batchSize = readlineSync.question(`Enter the max number of records per transaction or batch size (${gbl.constants.DEFAULT_BATCH_SIZE}): `, {
    limit: function (input) {
      return parseInt(input) > 0;
    },
    limitMessage: 'Must be greater than 0',
    defaultInput: gbl.constants.DEFAULT_BATCH_SIZE
  });
  let parsedData = csvParse(csvFilePath);
  let validData = parsedData.filter(row =>
    web3.utils.isAddress(row[0]) &&
    moment.unix(row[1]).isValid() &&
    moment.unix(row[2]).isValid() &&
    moment.unix(row[3]).isValid() &&
    typeof row[4] === 'boolean'
  );
  let invalidRows = parsedData.filter(row => !validData.includes(row));
  if (invalidRows.length > 0) {
    console.log(chalk.red(`The following lines from csv file are not valid: ${invalidRows.map(r => parsedData.indexOf(r) + 1).join(',')} `));
  }
  let batches = common.splitIntoBatches(validData, batchSize);
  let [investorArray, fromTimesArray, toTimesArray, expiryTimeArray, canBuyFromSTOArray] = common.transposeBatches(batches);
  for (let batch = 0; batch < batches.length; batch++) {
    console.log(`Batch ${batch + 1} - Attempting to modify whitelist to accounts: \n\n`, investorArray[batch], '\n');
    let action = await currentTransferManager.methods.modifyWhitelistMulti(investorArray[batch], fromTimesArray[batch], toTimesArray[batch], expiryTimeArray[batch], canBuyFromSTOArray[batch]);
    let receipt = await common.sendTransaction(action);
    console.log(chalk.green('Whitelist transaction was successful.'));
    console.log(`${receipt.gasUsed} gas used.Spent: ${web3.utils.fromWei((new web3.utils.BN(receipt.gasUsed)).mul(new web3.utils.BN(defaultGasPrice)))} ETH`);
  }
>>>>>>> c8a4f56a
}

async function manualApprovalTransferManager() {
  console.log(chalk.blue(`Manual Approval Transfer Manager at ${currentTransferManager.options.address} `), '\n');

  let options = ['Check manual approval', 'Add manual approval', 'Revoke manual approval',
    'Check manual blocking', 'Add manual blocking', 'Revoke manual blocking'];

  let index = readlineSync.keyInSelect(options, 'What do you want to do?', { cancel: 'Return' });
  let optionSelected = options[index];
  console.log('Selected:', index != -1 ? optionSelected : 'Return', '\n');
  let from;
  let to;
  switch (optionSelected) {
    case 'Check manual approval':
      from = readlineSync.question('Enter the address from which transfers would be approved: ', {
        limit: function (input) {
          return web3.utils.isAddress(input);
        },
        limitMessage: "Must be a valid address"
      });
      to = readlineSync.question('Enter the address to which transfers would be approved: ', {
        limit: function (input) {
          return web3.utils.isAddress(input);
        },
        limitMessage: "Must be a valid address"
      });
      console.log();
      let manualApproval = await getManualApproval(from, to);
      if (manualApproval) {
        console.log(`Manual approval found!`);
<<<<<<< HEAD
        console.log(`Allowance: ${web3.utils.fromWei(manualApproval.allowance)}`);
        console.log(`Expiry time: ${moment.unix(manualApproval.expiryTime).format('MMMM Do YYYY, HH:mm:ss')}`);
=======
        console.log(`Allowance: ${web3.utils.fromWei(manualApproval.allowance)} `);
        console.log(`Expiry time: ${moment.unix(manualApproval.expiryTime).format('MMMM Do YYYY, HH:mm:ss')}; `)
>>>>>>> c8a4f56a
      } else {
        console.log(chalk.yellow(`There are no manual approvals from ${from} to ${to}.`));
      }
      break;
    case 'Add manual approval':
      from = readlineSync.question('Enter the address from which transfers will be approved: ', {
        limit: function (input) {
          return web3.utils.isAddress(input);
        },
        limitMessage: "Must be a valid address"
      });
      to = readlineSync.question('Enter the address to which transfers will be approved: ', {
        limit: function (input) {
          return web3.utils.isAddress(input);
        },
        limitMessage: "Must be a valid address"
      });
      if (!await getManualApproval(from, to)) {
        let allowance = readlineSync.question('Enter the amount of tokens which will be approved: ');
        let oneHourFromNow = Math.floor(Date.now() / 1000 + 3600);
        let expiryTime = readlineSync.questionInt(`Enter the time(Unix Epoch time) until which the transfer is allowed(1 hour from now = ${oneHourFromNow}): `, { defaultInput: oneHourFromNow });
        let addManualApprovalAction = currentTransferManager.methods.addManualApproval(from, to, web3.utils.toWei(allowance), expiryTime);
        let addManualApprovalReceipt = await common.sendTransaction(addManualApprovalAction);
        let addManualApprovalEvent = common.getEventFromLogs(currentTransferManager._jsonInterface, addManualApprovalReceipt.logs, 'AddManualApproval');
        console.log(chalk.green(`Manual approval has been added successfully!`));
      } else {
        console.log(chalk.red(`A manual approval already exists from ${from} to ${to}.Revoke it first if you want to add a new one.`));
      }
      break;
    case 'Revoke manual approval':
      from = readlineSync.question('Enter the address from which transfers were approved: ', {
        limit: function (input) {
          return web3.utils.isAddress(input);
        },
        limitMessage: "Must be a valid address"
      });
      to = readlineSync.question('Enter the address to which transfers were approved: ', {
        limit: function (input) {
          return web3.utils.isAddress(input);
        },
        limitMessage: "Must be a valid address"
      });
      if (await getManualApproval(from, to)) {
        let revokeManualApprovalAction = currentTransferManager.methods.revokeManualApproval(from, to);
        let revokeManualApprovalReceipt = await common.sendTransaction(revokeManualApprovalAction);
        let revokeManualApprovalEvent = common.getEventFromLogs(currentTransferManager._jsonInterface, revokeManualApprovalReceipt.logs, 'RevokeManualApproval');
        console.log(chalk.green(`Manual approval has been revoked successfully!`));
      } else {
        console.log(chalk.red(`Manual approval from ${from} to ${to} does not exist.`));
      }
      break;
    case 'Check manual blocking':
      from = readlineSync.question('Enter the address from which transfers would be blocked: ', {
        limit: function (input) {
          return web3.utils.isAddress(input);
        },
        limitMessage: "Must be a valid address"
      });
      to = readlineSync.question('Enter the address to which transfers would be blocked: ', {
        limit: function (input) {
          return web3.utils.isAddress(input);
        },
        limitMessage: "Must be a valid address"
      });
      console.log();
      let manualBlocking = await getManualBlocking(from, to);
      if (manualBlocking) {
        console.log(`Manual blocking found!`);
        console.log(`Expiry time: ${moment.unix(manualBlocking).format('MMMM Do YYYY, HH:mm:ss')}; `)
      } else {
        console.log(chalk.yellow(`There are no manual blockings from ${from} to ${to}.`));
      }
      break;
    case 'Add manual blocking':
      from = readlineSync.question('Enter the address from which transfers will be blocked: ', {
        limit: function (input) {
          return web3.utils.isAddress(input);
        },
        limitMessage: "Must be a valid address"
      });
      to = readlineSync.question('Enter the address to which transfers will be blocked: ', {
        limit: function (input) {
          return web3.utils.isAddress(input);
        },
        limitMessage: "Must be a valid address"
      });
      if (!await getManualBlocking(from, to)) {
        let oneHourFromNow = Math.floor(Date.now() / 1000 + 3600);
        let expiryTime = readlineSync.questionInt(`Enter the time(Unix Epoch time) until which the transfer is blocked(1 hour from now = ${oneHourFromNow}): `, { defaultInput: oneHourFromNow });
        let addManualBlockingAction = currentTransferManager.methods.addManualBlocking(from, to, expiryTime);
        let addManualBlockingReceipt = await common.sendTransaction(addManualBlockingAction);
        let addManualBlockingEvent = common.getEventFromLogs(currentTransferManager._jsonInterface, addManualBlockingReceipt.logs, 'AddManualBlocking');
        console.log(chalk.green(`Manual blocking has been added successfully!`));
      } else {
        console.log(chalk.red(`A manual blocking already exists from ${from} to ${to}.Revoke it first if you want to add a new one.`));
      }
      break;
    case 'Revoke manual blocking':
      from = readlineSync.question('Enter the address from which transfers were blocked: ', {
        limit: function (input) {
          return web3.utils.isAddress(input);
        },
        limitMessage: "Must be a valid address"
      });
      to = readlineSync.question('Enter the address to which transfers were blocked: ', {
        limit: function (input) {
          return web3.utils.isAddress(input);
        },
        limitMessage: "Must be a valid address"
      });
      if (await getManualBlocking(from, to)) {
        let revokeManualBlockingAction = currentTransferManager.methods.revokeManualBlocking(from, to);
        let revokeManualBlockingReceipt = await common.sendTransaction(revokeManualBlockingAction);
        let revokeManualBlockingEvent = common.getEventFromLogs(currentTransferManager._jsonInterface, revokeManualBlockingReceipt.logs, 'RevokeManualBlocking');
        console.log(chalk.green(`Manual blocking has been revoked successfully!`));
      } else {
        console.log(chalk.red(`Manual blocking from ${from} to ${to} does not exist.`));
      }
      break;
  }
}

async function getManualApproval(_from, _to) {
  let result = null;

  let manualApproval = await currentTransferManager.methods.manualApprovals(_from, _to).call();
  if (manualApproval.expiryTime !== "0") {
    result = manualApproval;
  }

  return result;
}

async function getManualBlocking(_from, _to) {
  let result = null;

  let manualBlocking = await currentTransferManager.methods.manualBlockings(_from, _to).call();
  if (manualBlocking !== "0") {
    result = manualBlocking;
  }

  return result;
}

async function singleTradeVolumeRestrictionTM() {
  console.log(chalk.blue(`Single Trade Volume Restriction Transfer Manager at ${currentTransferManager.options.address} `));
  console.log();

  // Show current data
  let displayIsInPercentage = await currentTransferManager.methods.isTransferLimitInPercentage().call();
  let displayGlobalTransferLimit;
  if (displayIsInPercentage) {
    displayGlobalTransferLimit = fromWeiPercentage(await currentTransferManager.methods.globalTransferLimitInPercentage().call());
  } else {
    displayGlobalTransferLimit = web3.utils.fromWei(await currentTransferManager.methods.globalTransferLimitInTokens().call());
  }
  let displayAllowPrimaryIssuance = await currentTransferManager.methods.allowPrimaryIssuance().call();

  console.log(`- Limit type: ${displayIsInPercentage ? `Percentage` : `Tokens`} `);
  console.log(`- Default transfer limit: ${displayGlobalTransferLimit} ${displayIsInPercentage ? `%` : `${tokenSymbol}`} `);
  console.log(`- Allow primary issuance: ${displayAllowPrimaryIssuance ? `YES` : `NO`} `);
  // ------------------

  let options = [];
  if (displayAllowPrimaryIssuance) {
    options.push('Disallow primary issuance');
  } else {
    options.push('Allow primary issuance');
  }
  options.push('Add exempted wallet', 'Remove exempted wallet');
  if (displayIsInPercentage) {
    options.push('Change transfer limit to tokens', 'Change default percentage limit',
      'Set percentage transfer limit per account', 'Remove percentage transfer limit per account');
  } else {
    options.push('Change transfer limit to percentage', 'Change default tokens limit',
      'Set tokens transfer limit per account', 'Remove tokens transfer limit per account');
  }

  let index = readlineSync.keyInSelect(options, 'What do you want to do?', { cancel: 'Return' });
  let optionSelected = options[index];
  console.log('Selected:', index != -1 ? optionSelected : 'Return', '\n');
  switch (optionSelected) {
    case 'Allow primary issuance':
    case 'Disallow primary issuance':
      let disallowPrimaryIssuanceAction = currentTransferManager.methods.setAllowPrimaryIssuance(!displayAllowPrimaryIssuance);
      await common.sendTransaction(disallowPrimaryIssuanceAction);
      break;
    case 'Add exempted wallet':
      let walletToExempt = readlineSync.question('Enter the wallet to exempt: ', {
        limit: function (input) {
          return web3.utils.isAddress(input);
        },
        limitMessage: "Must be a valid address"
      });
      let addExemptWalletAction = currentTransferManager.methods.addExemptWallet(walletToExempt);
      let addExemptWalletReceipt = await common.sendTransaction(addExemptWalletAction);
      let addExemptWalletEvent = common.getEventFromLogs(currentTransferManager._jsonInterface, addExemptWalletReceipt.logs, 'ExemptWalletAdded');
      console.log(chalk.green(`${addExemptWalletEvent._wallet} has been exempted sucessfully!`));
      break;
    case 'Remove exempted wallet':
      let exemptedWallet = readlineSync.question('Enter the wallet to remove from exempt: ', {
        limit: function (input) {
          return web3.utils.isAddress(input);
        },
        limitMessage: "Must be a valid address"
      });
      let removeExemptWalletAction = currentTransferManager.methods.removeExemptWallet(exemptedWallet);
      let removeExemptWalletReceipt = await common.sendTransaction(removeExemptWalletAction);
      let removeExemptWalletEvent = common.getEventFromLogs(currentTransferManager._jsonInterface, removeExemptWalletReceipt.logs, 'ExemptWalletRemoved');
      console.log(chalk.green(`${removeExemptWalletEvent._wallet} has been removed from exempt wallets sucessfully!`));
      break;
    case 'Change transfer limit to tokens':
      let newDefaultLimitInTokens = web3.utils.toWei(readlineSync.question('Enter the amount of tokens for default limit: ', {
        limit: function (input) {
          return parseInt(input) > 0;
        },
        limitMessage: "Must be greater than zero"
      }));
      let changeTransferLimitToTokensAction = currentTransferManager.methods.changeTransferLimitToTokens(newDefaultLimitInTokens);
      let changeTransferLimitToTokensReceipt = await common.sendTransaction(changeTransferLimitToTokensAction);
      let changeTransferLimitToTokensEvent = common.getEventFromLogs(currentTransferManager._jsonInterface, changeTransferLimitToTokensReceipt.logs, 'GlobalTransferLimitInTokensSet');
      console.log(chalk.green(`Transfer limit has been set to tokens sucessfully!`));
      console.log(chalk.green(`The default transfer limit is ${web3.utils.fromWei(changeTransferLimitToTokensEvent._amount)} ${tokenSymbol} `));
      break;
    case 'Change transfer limit to percentage':
      let newDefaultLimitInPercentage = toWeiPercentage(readlineSync.question('Enter the percentage for default limit: ', {
        limit: function (input) {
          return (parseInt(input) > 0 && parseInt(input) <= 100);
        },
        limitMessage: "Must be greater than 0 and less than 100"
      }));
      let changeTransferLimitToPercentageAction = currentTransferManager.methods.changeTransferLimitToPercentage(newDefaultLimitInPercentage);
      let changeTransferLimitToPercentageReceipt = await common.sendTransaction(changeTransferLimitToPercentageAction);
      let changeTransferLimitToPercentageEvent = common.getEventFromLogs(currentTransferManager._jsonInterface, changeTransferLimitToPercentageReceipt.logs, 'GlobalTransferLimitInPercentageSet');
      console.log(chalk.green(`Transfer limit has been set to tokens sucessfully!`));
      console.log(chalk.green(`The default transfer limit is ${fromWeiPercentage(changeTransferLimitToPercentageEvent._percentage)} % `));
      break;
    case 'Change default percentage limit':
      let defaultLimitInPercentage = toWeiPercentage(readlineSync.question('Enter the percentage for default limit: ', {
        limit: function (input) {
          return (parseInt(input) > 0 && parseInt(input) <= 100);
        },
        limitMessage: "Must be greater than 0 and less than 100"
      }));
      let changeGlobalLimitInPercentageAction = currentTransferManager.methods.changeGlobalLimitInPercentage(defaultLimitInPercentage);
      let changeGlobalLimitInPercentageReceipt = await common.sendTransaction(changeGlobalLimitInPercentageAction);
      let changeGlobalLimitInPercentageEvent = common.getEventFromLogs(currentTransferManager._jsonInterface, changeGlobalLimitInPercentageReceipt.logs, 'GlobalTransferLimitInPercentageSet');
      console.log(chalk.green(`The default transfer limit is ${fromWeiPercentage(changeGlobalLimitInPercentageEvent._percentage)} % `));
      break;
    case 'Change default tokens limit':
      let defaultLimitInTokens = web3.utils.toWei(readlineSync.question('Enter the amount of tokens for default limit: ', {
        limit: function (input) {
          return parseInt(input) > 0;
        },
        limitMessage: "Must be greater than zero"
      }));
      let changeGlobalLimitInTokensAction = currentTransferManager.methods.changeGlobalLimitInTokens(defaultLimitInTokens);
      let changeGlobalLimitInTokensReceipt = await common.sendTransaction(changeGlobalLimitInTokensAction);
      let changeGlobalLimitInTokensEvent = common.getEventFromLogs(currentTransferManager._jsonInterface, changeGlobalLimitInTokensReceipt.logs, 'GlobalTransferLimitInTokensSet');
      console.log(chalk.green(`The default transfer limit is ${web3.utils.fromWei(changeGlobalLimitInTokensEvent._amount)} ${tokenSymbol} `));
      break;
    case 'Set percentage transfer limit per account':
      let percentageAccount = readlineSync.question('Enter the wallet: ', {
        limit: function (input) {
          return web3.utils.isAddress(input);
        },
        limitMessage: "Must be a valid address"
      });
      let accountLimitInPercentage = toWeiPercentage(readlineSync.question(`Enter the transfer limit for ${percentageAccount} in percentage: `, {
        limit: function (input) {
          return (parseInt(input) > 0 && parseInt(input) <= 100);
        },
        limitMessage: "Must be greater than 0 and less than 100"
      }));
      let setTransferLimitInPercentageAction = currentTransferManager.methods.setTransferLimitInPercentage(percentageAccount, accountLimitInPercentage);
      let setTransferLimitInPercentageReceipt = await common.sendTransaction(setTransferLimitInPercentageAction);
      let setTransferLimitInPercentageEvent = common.getEventFromLogs(currentTransferManager._jsonInterface, setTransferLimitInPercentageReceipt.logs, 'TransferLimitInPercentageSet');
      console.log(chalk.green(`The transfer limit for ${setTransferLimitInPercentageEvent._wallet} is ${fromWeiPercentage(setTransferLimitInPercentageEvent._percentage)} % `));
      break;
    case 'Set tokens transfer limit per account':
      let tokensAccount = readlineSync.question('Enter the wallet: ', {
        limit: function (input) {
          return web3.utils.isAddress(input);
        },
        limitMessage: "Must be a valid address"
      });
      let accountLimitInTokens = web3.utils.toWei(readlineSync.question(`Enter the transfer limit for ${tokensAccount} in amount of tokens: `, {
        limit: function (input) {
          return parseInt(input) > 0;
        },
        limitMessage: "Must be greater than zero"
      }));
      let setTransferLimitInTokensAction = currentTransferManager.methods.setTransferLimitInTokens(tokensAccount, accountLimitInTokens);
      let setTransferLimitInTokensReceipt = await common.sendTransaction(setTransferLimitInTokensAction);
      let setTransferLimitInTokensEvent = common.getEventFromLogs(currentTransferManager._jsonInterface, setTransferLimitInTokensReceipt.logs, 'TransferLimitInTokensSet');
      console.log(chalk.green(`The transfer limit for ${setTransferLimitInTokensEvent._wallet} is ${web3.utils.fromWei(setTransferLimitInTokensEvent._amount)} ${tokenSymbol} `));
      break;
    case 'Remove percentage transfer limit per account':
      let percentageAccountToRemove = readlineSync.question('Enter the wallet to remove: ', {
        limit: function (input) {
          return web3.utils.isAddress(input);
        },
        limitMessage: "Must be a valid address"
      });
      let removeTransferLimitInPercentageAction = currentTransferManager.methods.removeTransferLimitInPercentage(percentageAccountToRemove);
      let removeTransferLimitInPercentageReceipt = await common.sendTransaction(removeTransferLimitInPercentageAction);
      let removeTransferLimitInPercentageEvent = common.getEventFromLogs(currentTransferManager._jsonInterface, removeTransferLimitInPercentageReceipt.logs, 'TransferLimitInPercentageRemoved');
      console.log(chalk.green(`The transfer limit for ${removeTransferLimitInPercentageEvent._wallet} is the default limit`));
      break;
    case 'Remove tokens transfer limit per account':
      let tokensAccountToRemove = readlineSync.question('Enter the wallet to remove: ', {
        limit: function (input) {
          return web3.utils.isAddress(input);
        },
        limitMessage: "Must be a valid address"
      });
      let removeTransferLimitInTokensAction = currentTransferManager.methods.removeTransferLimitInTokens(tokensAccountToRemove);
      let removeTransferLimitInTokensReceipt = await common.sendTransaction(removeTransferLimitInTokensAction);
      let removeTransferLimitInTokensEvent = common.getEventFromLogs(currentTransferManager._jsonInterface, removeTransferLimitInTokensReceipt.logs, 'TransferLimitInTokensRemoved');
      console.log(chalk.green(`The transfer limit for ${removeTransferLimitInTokensEvent._wallet} is the default limit`));
      break;
  }
}

/*
// Copied from tests
function signData(tmAddress, investorAddress, fromTime, toTime, expiryTime, restricted, validFrom, validTo, pk) {
  let packedData = ethers.utils
      .solidityKeccak256(
          ["address", "address", "uint256", "uint256", "uint256", "bool", "uint256", "uint256"],
          [tmAddress, investorAddress, fromTime, toTime, expiryTime, restricted, validFrom, validTo]
      )
      .slice(2);
  packedData = new Buffer(packedData, "hex");
  packedData = Buffer.concat([new Buffer(`\x19Ethereum Signed Message: \n${ packedData.length.toString() } `), packedData]);
  packedData = web3.sha3(`0x${ packedData.toString("hex") } `, { encoding: "hex" });
  return ethUtil.ecsign(new Buffer(packedData.slice(2), "hex"), new Buffer(pk, "hex"));
}
*/

function toWeiPercentage(number) {
  return new web3.utils.BN(web3.utils.toWei(number)).divn(100);
}

function fromWeiPercentage(number) {
  return web3.utils.fromWei(new web3.utils.BN(number).muln(100));
}

async function getAllModulesByType(type) {
  function ModuleInfo(_moduleType, _name, _address, _factoryAddress, _archived, _paused) {
    this.name = _name;
    this.type = _moduleType;
    this.address = _address;
    this.factoryAddress = _factoryAddress;
    this.archived = _archived;
    this.paused = _paused;
  }

  let modules = [];

  let allModules = await securityToken.methods.getModulesByType(type).call();

  for (let i = 0; i < allModules.length; i++) {
    let details = await securityToken.methods.getModule(allModules[i]).call();
    let nameTemp = web3.utils.hexToUtf8(details[0]);
    let pausedTemp = null;
    if (type == gbl.constants.MODULES_TYPES.STO || type == gbl.constants.MODULES_TYPES.TRANSFER) {
      let abiTemp = JSON.parse(require('fs').readFileSync(`./build/contracts/${nameTemp}.json`).toString()).abi;
      let contractTemp = new web3.eth.Contract(abiTemp, details[1]);
      pausedTemp = await contractTemp.methods.paused().call();
    }
    modules.push(new ModuleInfo(type, nameTemp, details[1], details[2], details[3], pausedTemp));
  }

  return modules;
}

async function initialize(_tokenSymbol) {
  welcome();
  await setup();
  if (typeof _tokenSymbol === 'undefined') {
    tokenSymbol = await selectToken();
  } else {
    tokenSymbol = _tokenSymbol;
  }
  let securityTokenAddress = await securityTokenRegistry.methods.getSecurityTokenAddress(tokenSymbol).call();
  if (securityTokenAddress == '0x0000000000000000000000000000000000000000') {
    console.log(chalk.red(`Selected Security Token ${tokenSymbol} does not exist.`));
    process.exit(0);
  }
  let securityTokenABI = abis.securityToken();
  securityToken = new web3.eth.Contract(securityTokenABI, securityTokenAddress);
  securityToken.setProvider(web3.currentProvider);
}

function welcome() {
  common.logAsciiBull();
  console.log("*********************************************");
  console.log("Welcome to the Command-Line Transfer Manager.");
  console.log("*********************************************");
  console.log("Issuer Account: " + Issuer.address + "\n");
}

async function setup() {
  try {
    let securityTokenRegistryAddress = await contracts.securityTokenRegistry();
    let securityTokenRegistryABI = abis.securityTokenRegistry();
    securityTokenRegistry = new web3.eth.Contract(securityTokenRegistryABI, securityTokenRegistryAddress);
    securityTokenRegistry.setProvider(web3.currentProvider);
  } catch (err) {
    console.log(err)
    console.log('\x1b[31m%s\x1b[0m', "There was a problem getting the contracts. Make sure they are deployed to the selected network.");
    process.exit(0);
  }
}

async function selectToken() {
  let result = null;

  let userTokens = await securityTokenRegistry.methods.getTokensByOwner(Issuer.address).call();
  let tokenDataArray = await Promise.all(userTokens.map(async function (t) {
    let tokenData = await securityTokenRegistry.methods.getSecurityTokenData(t).call();
    return { symbol: tokenData[0], address: t };
  }));
  let options = tokenDataArray.map(function (t) {
    return `${t.symbol} - Deployed at ${t.address} `;
  });
  options.push('Enter token symbol manually');

  let index = readlineSync.keyInSelect(options, 'Select a token:', { cancel: 'Exit' });
  switch (options[index]) {
    case 'Enter token symbol manually':
      result = readlineSync.question('Enter the token symbol: ');
      break;
    case 'Exit':
      process.exit();
      break;
    default:
      result = tokenDataArray[index].symbol;
      break;
  }

  return result;
}

module.exports = {
  executeApp: async function (_tokenSymbol) {
    await initialize(_tokenSymbol);
    return executeApp();
  },
  addTransferManagerModule: async function (_tokenSymbol) {
    await initialize(_tokenSymbol);
    return addTransferManagerModule()
  }
}<|MERGE_RESOLUTION|>--- conflicted
+++ resolved
@@ -1,14 +1,3 @@
-<<<<<<< HEAD
-var readlineSync = require('readline-sync');
-var chalk = require('chalk');
-var moment = require('moment');
-var common = require('./common/common_functions');
-var contracts = require('./helpers/contract_addresses');
-var abis = require('./helpers/contract_abis');
-var gbl = require('./common/global');
-var whitelist = require('./whitelist');
-const { table } = require('table')
-=======
 const readlineSync = require('readline-sync');
 const chalk = require('chalk');
 const moment = require('moment');
@@ -17,11 +6,11 @@
 const abis = require('./helpers/contract_abis');
 const gbl = require('./common/global');
 const csvParse = require('./helpers/csv');
+const { table } = require('table')
 
 ///////////////////
 // Constants
 const WHITELIST_DATA_CSV = './CLI/data/Transfer/GTM/whitelist_data.csv';
->>>>>>> c8a4f56a
 
 // App flow
 let tokenSymbol;
@@ -347,17 +336,13 @@
   console.log(`- Investors:                       ${displayInvestors.length}`);
   // ------------------
 
-<<<<<<< HEAD
   let options = [];
   if (displayInvestors.length > 0) {
     options.push(`Show investors`, `Show whitelist data`);
   }
   options.push('Modify whitelist', 'Modify whitelist from CSV', /*'Modify Whitelist Signed',*/
     'Change the default times used when they are zero', `Change issuance address`, 'Change signing address');
-=======
-  let options = ['Check whitelist', 'Modify whitelist', 'Modify whitelist from CSV', /*'Modify Whitelist Signed',*/
-    `Change issuance address`, 'Change signing address'];
->>>>>>> c8a4f56a
+
   if (displayAllowAllTransfers) {
     options.push('Disallow all transfers');
   } else {
@@ -383,7 +368,6 @@
   let optionSelected = options[index];
   console.log('Selected:', index != -1 ? optionSelected : 'Return', '\n');
   switch (optionSelected) {
-<<<<<<< HEAD
     case `Show investors`:
       console.log('***** List of investors on whitelist *****');
       displayInvestors.map(i => console.log(i));
@@ -411,20 +395,6 @@
       let changeDefaultsReceipt = await common.sendTransaction(changeDefaultsAction);
       let changeDefaultsEvent = common.getEventFromLogs(currentTransferManager._jsonInterface, changeDefaultsReceipt.logs, 'ChangeDefaults');
       console.log(chalk.green(`Default times have been updated successfully!`));
-=======
-    case 'Check whitelist':
-      let investorToCheck = readlineSync.question('Enter the address you want to check: ', {
-        limit: function (input) {
-          return web3.utils.isAddress(input);
-        },
-        limitMessage: "Must be a valid address"
-      });
-      let timeRestriction = await currentTransferManager.methods.whitelist(investorToCheck).call();
-      console.log(`Sale lockup: ${moment.unix(timeRestriction.fromTime).format('MMMM Do YYYY, HH:mm:ss')}`);
-      console.log(`Buy lockup: ${moment.unix(timeRestriction.toTime).format('MMMM Do YYYY, HH:mm:ss')}`);
-      console.log(`KYC expiry time: ${moment.unix(timeRestriction.expiryTime).format('MMMM Do YYYY, HH:mm:ss')}`);
-      console.log(`Restricted investor: ${timeRestriction.canBuyFromSTO ? 'YES' : 'NO'} `);
->>>>>>> c8a4f56a
       break;
     case 'Modify whitelist':
       let investor = readlineSync.question('Enter the address to whitelist: ', {
@@ -445,14 +415,7 @@
       console.log(chalk.green(`${modifyWhitelistEvent._investor} has been whitelisted sucessfully!`));
       break;
     case 'Modify whitelist from CSV':
-<<<<<<< HEAD
-      console.log(chalk.yellow(`Data is going to be read from 'data/whitelist_data.csv'. Be sure this file is updated!`));
-      if (readlineSync.keyInYNStrict(`Do you want to continue?`)) {
-        await whitelist.executeApp(tokenSymbol);
-      }
-=======
       await modifyWhitelistInBatch();
->>>>>>> c8a4f56a
       break;
     /*
     case 'Modify Whitelist Signed':
@@ -546,7 +509,6 @@
   }
 }
 
-<<<<<<< HEAD
 function showWhitelistTable(investorsArray, fromTimeArray, toTimeArray, expiryTimeArray, canBuyFromSTOArray) {
   let dataTable = [['Investor', 'From time', 'To time', 'KYC expiry date', 'Restricted']];
   for (let i = 0; i < investorsArray.length; i++) {
@@ -560,7 +522,8 @@
   }
   console.log();
   console.log(table(dataTable));
-=======
+}
+
 async function modifyWhitelistInBatch() {
   let csvFilePath = readlineSync.question(`Enter the path for csv data file (${WHITELIST_DATA_CSV}): `, {
     defaultInput: WHITELIST_DATA_CSV
@@ -593,7 +556,6 @@
     console.log(chalk.green('Whitelist transaction was successful.'));
     console.log(`${receipt.gasUsed} gas used.Spent: ${web3.utils.fromWei((new web3.utils.BN(receipt.gasUsed)).mul(new web3.utils.BN(defaultGasPrice)))} ETH`);
   }
->>>>>>> c8a4f56a
 }
 
 async function manualApprovalTransferManager() {
@@ -625,13 +587,8 @@
       let manualApproval = await getManualApproval(from, to);
       if (manualApproval) {
         console.log(`Manual approval found!`);
-<<<<<<< HEAD
         console.log(`Allowance: ${web3.utils.fromWei(manualApproval.allowance)}`);
         console.log(`Expiry time: ${moment.unix(manualApproval.expiryTime).format('MMMM Do YYYY, HH:mm:ss')}`);
-=======
-        console.log(`Allowance: ${web3.utils.fromWei(manualApproval.allowance)} `);
-        console.log(`Expiry time: ${moment.unix(manualApproval.expiryTime).format('MMMM Do YYYY, HH:mm:ss')}; `)
->>>>>>> c8a4f56a
       } else {
         console.log(chalk.yellow(`There are no manual approvals from ${from} to ${to}.`));
       }
