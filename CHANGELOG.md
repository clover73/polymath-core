# Changelog
All notable changes to this project will be documented in this file.   

# v1.2.0 - Unreleased

[__1.2.0__](https://www.npmjs.com/package/polymath-core?activeTab=readme) __22-05-18__

## Added

* ERC20DividendCheckpoint module added for on-chain dividend ERC20 payments
* EtherDividendCheckpoint module added for on-chain dividend ETH payments
* Iterable list of investors available on-chain
* STOs are pausable now. It is facilated by using the IPausable interface.
* ManualApprovalTransferManager - allows approval or blocking of explicit address pairs for transfers.
* Module Factories now allow their owner to set 3 types of fees: Setup fee, Usage fee, Monthly fee.
* Added Checkpoint feature to token. This allows the issuer to create snapshots of the token's balances and totalSupply to be used for casting votes or distributing dividends. Created CLI to demo this feature.
* Further minting is forbidden by adding one additional check for `mintingFinished` flag. Issuer can stop minting by calling the `finishMinting()` function.
* Issuer can prevent addresses from participating in the STO. To facilitate this, `_canBuyFromSTO` has been added to modifyWhitelist function.
* Added multi-mint feature.
* Event `LogGenerateModuleFromFactory` emitted at the level of ModuleFactory to log the creation of the module using the respective module factory.
* Added registration fee of `250 POLY` for registering ticker or security token with registry contracts, fee can be changed using `changePolyRegistrationFee`.
* Added IRegistry contract to handle setting and retrieving registration fee.
* Added pausable feature to registry functions `registerTicker`, `generateSecurityToken`, `registerModule`, `addCustomSecurityToken`.
* Added upgradability functionality with functions to change reference address between registry contracts.

## Changed

* Added extra parameter to TransferManager.verifyTransfer to indicate whether the call is part of a transfer or not.  
* Added a new return type to verifyTransfer methods called FORCE_VALID which would override any INVALID returned by TransferManagers if needed. For example, this could be used if we wanted the Manual Approval TM to force a transfer to happen even if the CountTM said that the 2000 investor cap had been reached.
* Burning tokens now respects TransferManagers and investorCount.  
* Updated CLI with MultiMint process.  
* Change the `setupCost` of `cappedSTOFactory` from `0 POLY` to `20K POLY`.      
* Add one more parameter called the `_owner` in the `addCustomSecurityToken()`.
<<<<<<< HEAD
=======
* Change `_addModule` in SecurityToken.sol to get MR address from STR contract.
>>>>>>> 47522927

## Removed

* `ExchangeTransferManagerFactory` and `ExchangeTransferManager` is removed from repository.

# v1.1.0

[__1.1.0__](https://www.npmjs.com/package/polymath-core?activeTab=readme) __18-05-18__

## Changed    

* Factored out the second reference to the POLY token from ISTO contracts
* Defaulted all STs to have 18 decimals
* Removed decimals parameter from `generateSecurityToken`
* Modified TokenBurner to be an interface
* Moved CappedSTO specific functions to CappedSTO from ISTO
* Moved TokenBurner & PolyToken contracts to test directory (out of main contract directory)
* Modified IST20 interface to inherit from ERC20 interfaces
* Modified verifyTransfer function in TransferManagers to return a Result enumeration instead of boolean
* Fixed `capReached()` which was checking fundsRaised agains cap, but the cap is expressed in tokens.    
* Constant key variables migrated from the securityToken to ISecurityToken contract.
* Solidity compiler version get changed to 0.4.23 that leads to the addition of reason string in the `require` and `revert` statements.
* zeppelin-solidity package version and name get changed to openzeppelin-solidity v1.9.0.      

## Added   

* whitelists for CountTransferManager and PercentageTransferManager to bypass logic
* added CountTransferManager to restrict the total number of token holders
* added PercentageTransferManager to restrict the total percentage of tokens held by any single holder
* generateSecurityToken in SecurityTokenRegistry takes an additional parameter specifying whether the token is divisible.
* IModule contract takes the polyToken contract address as the constructor argument to wrapping all the factories with the polyToken contract address.      
* `takeFee()` new function introduced to extract the POLY token from the factory. It only be called by the owner of the factory.      
* Added ability for issuer to provide a signed piece of data to allow investors to whitelist themselves.
* `_securityTokenAddress` get indexed in the `LogNewSecurityToken` event.     
* Now each investor have its `expiryTime` for the KYC. After the expiryTime limit reached, investor will not abe to use transfer related functions.
* Transfers of tokens gets paused at the level of all TM as well as on the ST level. To facilitate this 3 functions get added namely
`pause()`, `unpause()`,`freezeTransfers()`. All 3 functions are called by the issuer of the securityToken only.
* Security token has got a new feature of burning the tokens, To use this feature user need to call the `burn()` function but before that issuer need to deploy the `TokenBurner` contract and set its address into the SecurityToken contract using the function `setTokenBurner()`.            

## Remove     

* `investorStatus()` function in securityToken contract has removed.

***

[__0.3.1__](https://www.npmjs.com/package/polymath-core?activeTab=readme) __06-04-18__

## Added
* Add `emit` keyword to emit the events.    
* Two new variable is added at the time of registration of ticker. `swarmHash` represents the off-chain data storage location on IPFS and `owner` It reperesent the ethereum address of the owner.       
* `LogRegisterTicker` emits two more variable called `_swarmHash` and `_owner`.   
* Two events are added in `GeneralPermissionManager` contract to facilitate the notifications for the UI end.
          __`LogChangePermission`__ :Emit when permissions to a delegate get changed.    
          __`LogAddPermission`__: Emit when delegate is added in permission manager contract.   
* `getInstructions()` is a public function added into the factories contracts. Use to get the useful instructions about the corresponding factory.   
* `_securityTokenRegistry` is more argument is added in __securityTokenV2__ contract.

## Changed
* All contracts get migrated from solc version 0.4.18 to 0.4.21.
* Now symbols get stored in smart contract in uppercase instead of lowercase.    
* Public variable `STRAdress` name in TickerRegistry smart contract changed to `strAddress`.   
* Function `permissions()` name in all module factories get changed to `getPermissions()`.   
* Function `delegateDetails()` name gets changed to `getDelegateDetails()` in GeneralPermissionManager contract.      
* `STVersionProxy_001 & STVersionProxy_002` contract name changed to STVersionProxy001 & STVersionProxy002 respectively.   

***

[__0.3.0__](https://www.npmjs.com/package/polymath-core?activeTab=readme) __02-04-18__

## Added   
* Multiple events are added to `ModuleRegistry` contract to facilitate the Logging of the operations.   
        __`LogModuleUsed`__: Emit when Module get used by a securityToken.    
        __`LogModuleRegistered`__: Emit when a new module gets registered by the polymath for securityToken to use.   
        __`LogModuleVerified`__: Emit when module get verified by the ModuleRegistry owner.   
* ModuleRegistry now know about the SecurityTokenRegistry by using the function `setTokenRegistry` and it only is called by the owner of the ModuleRegistry contract.
* `verifyModule` function added to verify the newly added modules on the polymath platform. It is a type of ownable function.
* `securityTokenRegistry` public variable added to store the address of the SecurityTokenRegistry. And `verified` mapping added to hold the list of verified `moduleFactory` addresses with a bool flag.   
* Now `getSecurityTokenData()` is added to get the securityToken data instead of calling directly the public mapping `securityTokens`.   
* New variable `tokensSold` is added in the __cappedSTO__ contract. It is used to track the amount of securityTokens sold.  
* New moduleFactory called `ExchangeTransferManagerFactory` is added in to the list of the available modules in the Polymath V1 system.   
* **_budget** is a new parameter added in the `addModule`. It signifies the budget of the ongoing module in terms of __POLY__ token.   
* Two new events added into the securityToken contract to facilitate the logging of the operations.   
       __`LogModuleRemoved`__ : Event emit when module get removed from the securityToken.
       __`LogModuleBudgetChanged`__: Emit when module budget get changed.   
* `getModuleData` function added in the securityToken to get the data of the Module with the help of __moduleType__ and the __index of the module__ user want to get.   
* `removeModule` new function added facilitate the removal of the module from the securityToken. It is ownable type function.    
* `changeModuleBudget` function added to change the budget of the module that already been added. It is ownable type function.  

## Changed
* In early release token symbol in uppercase or in lowercase entertain differently. But for this release both upercase and lowercase symbol name are same.   
* Address of the owner of the securityToken is removed from the strucuture of the `SecurityTokenData`.
* Mapping `securityTokens` in ISecurityTokenRegistry is now being private instead of public.   
* `expiryLimit` default value get changed to 7 days instead of the 90 days in TickerRegistry.    
* __contact__ variable is replaced by the __tokenName__ variable in `SymbolDetails` structure of TickerRegistry.  
* Token name is now emitted in the `LogRegisterTicker` event corresponds to **_name** variable.    
* Now __checkValidity__ function takes three arguments insted of two, tokenName is the third one.
* __Cap__ is based on the number of securityToken sold instead of the quantity of the fundraised type.  
* __buyTokensWithPoly__ has only one argument called `_investedPoly` only. Beneficiary Address should be its msg.sender.    
* __getRaiseEther()__ function name changed to __getRaisedEther()__.   
* __getRaisePoly()__ function name changed to __getRaisedPoly()__.   
* `LogModuleAdded` emit one more variable called ___budget__.   
* `modules` mapping in the securityToken contract now returns __the array of ModuleData__.    

## Removed
* `admin` varaible is removed from the TickerRegistry contract.    

***

[__0.2.0__](https://www.npmjs.com/package/polymath-core?activeTab=readme) __26-03-18__

## Added      
* ModuleRegistry contract will provide the list of modules by there types.  
* `SecurityTokenRegistry` is now working on the basis of the proxy version of the securitytoken contract. For that SecurityTokenRegistry has one more variable in the constructor called _STVersionProxy .   
* `setProtocolVersion` new function added in the SecurityTokenRegistry to set the protocol version followed to generate the securityToken. Only be called by the `polymath admin`.   
* `SecurityToken` now have the integration with polyToken. At the time of `addModule()` SecurityToken approve the cost of the module to moduleFactory as the spender.   
* New function `withdrawPoly(uint256 _amount)` is added to withdrawal the unused POLY from the securityToken contract. Called only by the owner of the contract.   
* `checkPermission(address _delegate, address _module, bytes32 _perm)` function is added to check the permissions on the service providers(delegate).
* `STVersionProxy_001.sol` & `STVersionProxy_002.sol` are the two new contract added. Both of those are the proxy contract use to generate the SecurityToken. Both contract constructor takes two variables address of `transferManagerFactory` address of the
`permissionManagerFactory`.   
* New Module type is added called `PermissionManager`. It has three contracts called GeneralPermissionManagerFactory, GeneralPermissionManager, IPermissionManager.
* `GeneralPermissionManger` is all about providing the permission to the delegate corresponds to the SecurityToken. Major functionality is added, check, change the permission of the delegate.   
* Two more functions added for each factory type i.e `getDescription()` & `getTitle()`.  
* `CappedSTO` is now Configurable by choosing the type of fundraise. Either POLY or ETH.
* `CappedSTO` takes 3 more constructor arguments fundRaiseType (uint8), the address of the polyToken & address of the fund's receiver.    
* `buyTokensWithPoly(address _beneficiary, uint256 _investedPoly)` new function added in cappedSTO to facilitate the funds raising with the POLY.   
* `verifyInvestment(address _beneficiary, uint256 _fundsAmount)` new function added in ISTO to check whether the investor provides the allowance to the CappedSTO or not.    
* `LogModifyWhitelist` event of GeneralTransferManager emit two more variables. i.e address which added the investor in whitelist(`_addedBy`) and records the timestamp at which modification in whitelist happen(`_dateAdded`).   
* `permissions()` function added in GeneralTransferManager to get all permissions.  
* `PolyToken.sol` contract is added at contracts/helpers/PolyToken.sol. For now, it has no big use.

## Changed
* ModuleRegistry only holds the module type of modules only not there names or cost anymore.   
* No More ModuleReputation struct for counting the reputation of module. Now `reputation` mapping only contains the list of the addresses those used that module factory.    
* `checkModule()` of ModuleRegistry contract rename to `useModule()` with same function parameters.   
* Event `LogModuleAdded` emit only 5 variables instead of 6. timestamp is no longer be a part of the event.  
* `SecurityTokenRegistrar` now renamed as `SecurityTokenRegistry`.   
* Deployment of the securityToken is now performed by the proxy contracts and call being generated form the SecurityTokenRegistry.
* `TickerRegistrar` renamed as `TickerRegistry`.   
* TickerRegistry is now Ownable contract.
* `setTokenRegistrar` functio of TickerRegistry renamed to `setTokenRegistry`.   
* SecurityToken constructor has one change in the variable. i.e `_moduleRegistry` contract address is replaced by the `_owner` address.   
* Their is no `_perm` parameter in the `addModule()` function of the securityToken contract. Now only 4 parameters left.
* Type of Mudules changed    
      - Permission has a type 1        
      - TransferManager has a type 2    
      - STO has a type 3  
* Location of SecurityToken changed to `contracts/token/SecurityToken.sol`
* GeneralTransferManager takes only 1 variables as constructor argument i.e address of the securityToken.  
* Functions of GeneralTransferManager earlier controlled by the owner only, now those can be controlled by the delegates as well with having proper permissions.   

## Removed
* `getCost()` is removed from the ModuleRegistry contract.
* `SafeMath.sol` contract is replaced by the zeppelin-solidity library contract .  
*  No more `SecurityTokens` and `symbol` information will be directly part of the SecurityTokenRegistry. Those information will accessed by inheriting the `ISecurityTokenRegistry`.   
* Remove the Delegable.sol, AclHelpers.sol, DelegablePorting.sol contracts. Now permission manager factory takes their place . * `delegates` mapping removed from the GeneralTransferManager.  <|MERGE_RESOLUTION|>--- conflicted
+++ resolved
@@ -31,10 +31,7 @@
 * Updated CLI with MultiMint process.  
 * Change the `setupCost` of `cappedSTOFactory` from `0 POLY` to `20K POLY`.      
 * Add one more parameter called the `_owner` in the `addCustomSecurityToken()`.
-<<<<<<< HEAD
-=======
 * Change `_addModule` in SecurityToken.sol to get MR address from STR contract.
->>>>>>> 47522927
 
 ## Removed
 
