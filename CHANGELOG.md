--- conflicted
+++ resolved
@@ -3,48 +3,29 @@
 
 ## [Unreleased](https://github.com/PolymathNetwork/polymath-core/compare/npm-publish-2...master)
 
-[__0.3.0__](https://www.npmjs.com/package/polymath-core_v2?activeTab=readme) __02-04-18__
+[__0.3.1__](https://www.npmjs.com/package/polymath-core?activeTab=readme) __06-04-18__
 
-## Added   
-* Multiple events are added to `ModuleRegistry` contract to facilitate the Logging of the operations.   
-        __`LogModuleUsed`__: Emit when Module get used by a securityToken.    
-        __`LogModuleRegistered`__: Emit when a new module gets registered by the polymath for securityToken to use.   
-        __`LogModuleVerified`__: Emit when module get verified by the ModuleRegistry owner.   
-* ModuleRegistry now know about the SecurityTokenRegistry by using the function `setTokenRegistry` and it only is called by the owner of the ModuleRegistry contract.
-* `verifyModule` function added to verify the newly added modules on the polymath platform. It is a type of ownable function.
-* `securityTokenRegistry` public variable added to store the address of the SecurityTokenRegistry. And `verified` mapping added to hold the list of verified `moduleFactory` addresses with a bool flag.   
-* Now `getSecurityTokenData()` is added to get the securityToken data instead of calling directly the public mapping `securityTokens`.   
-* New variable `tokensSold` is added in the __cappedSTO__ contract. It is used to track the amount of securityTokens sold.  
-* New moduleFactory called `ExchangeTransferManagerFactory` is added in to the list of the available modules in the Polymath V1 system.   
-* **_budget** is a new parameter added in the `addModule`. It signifies the budget of the ongoing module in terms of __POLY__ token.   
-* Two new events added into the securityToken contract to facilitate the logging of the operations.   
-       __`LogModuleRemoved`__ : Event emit when module get removed from the securityToken.
-       __`LogModuleBudgetChanged`__: Emit when module budget get changed.   
-* `getModuleData` function added in the securityToken to get the data of the Module with the help of __moduleType__ and the __index of the module__ user want to get.   
-* `removeModule` new function added facilitate the removal of the module from the securityToken. It is ownable type function.    
-* `changeModuleBudget` function added to change the budget of the module that already been added. It is ownable type function.  
+## Added
+* Add `emit` keyword to emit the events.    
+* Two new variable is added at the time of registeration of ticker. `swarmHash` represents the off-chain data storage location on IPFS and `owner` It reperesent the ethereum address of the owner.       
+* `LogRegisterTicker` emits two more variable called `_swarmHash` and `_owner`.   
+* Two events are added in `GeneralPermissionManager` contract to facilitate the notifications for the UI end.
+          __`LogChangePermission`__ :Emit when permissions to a delegate get changed.    
+          __`LogAddPermission`__: Emit when delegate is added in permission manager contract.   
+* `getInstructions()` is a public function added into the factories contracts. Use to get the useful instructions about the corresponding factory.   
+* `_securityTokenRegistry` is more argument is added in __securityTokenV2__ contract. 
 
 ## Changed
-* In early release token symbol in uppercase or in lowercase entertain differently. But for this release both upercase and lowercase symbol name are same.   
-* Address of the owner of the securityToken is removed from the strucuture of the `SecurityTokenData`.
-* Mapping `securityTokens` in ISecurityTokenRegistry is now being private instead of public.   
-* `expiryLimit` default value get changed to 7 days instead of the 90 days in TickerRegistry.    
-* __contact__ variable is replaced by the __tokenName__ variable in `SymbolDetails` structure of TickerRegistry.  
-* Token name is now emitted in the `LogRegisterTicker` event corresponds to **_name** variable.    
-* Now __checkValidity__ function takes three arguments insted of two, tokenName is the third one.
-* __Cap__ is based on the number of securityToken sold instead of the quantity of the fundraised type.  
-* __buyTokensWithPoly__ has only one argument called `_investedPoly` only. Beneficiary Address should be its msg.sender.    
-* __getRaiseEther()__ function name changed to __getRaisedEther()__.   
-* __getRaisePoly()__ function name changed to __getRaisedPoly()__.   
-* `LogModuleAdded` emit one more variable called ___budget__.   
-* `modules` mapping in the securityToken contract now returns __the array of ModuleData__.    
-
-## Removed
-* `admin` varaible is removed from the TickerRegistry contract.    
+* All contracts get migrated from solc version 0.4.18 to 0.4.21. 
+* Now symbols get stored in smart contract in uppercase instead of lowercase.    
+* Public variable `STRAdress` name in TickerRegistry smart contract changed to `strAddress`.   
+* Function `permissions()` name in all module factories get changed to `getPermissions()`.   
+* Function `delegateDetails()` name gets changed to `getDelegateDetails()` in GeneralPermissionManager contract.      
+* `STVersionProxy_001 & STVersionProxy_002` contract name changed to STVersionProxy001 & STVersionProxy002 respectively.   
 
 ***
 
-[__0.3.0__](https://www.npmjs.com/package/polymath-core_v2?activeTab=readme) __02-04-18__
+[__0.3.0__](https://www.npmjs.com/package/polymath-core?activeTab=readme) __02-04-18__
 
 ## Added   
 * Multiple events are added to `ModuleRegistry` contract to facilitate the Logging of the operations.   
@@ -85,7 +66,7 @@
 
 ***
 
-[__0.2.0__](https://www.npmjs.com/package/polymath-core_v2?activeTab=readme) __26-03-18__
+[__0.2.0__](https://www.npmjs.com/package/polymath-core?activeTab=readme) __26-03-18__
 
 ## Added      
 * ModuleRegistry contract will provide the list of modules by there types.  
@@ -94,15 +75,9 @@
 * `SecurityToken` now have the integration with polyToken. At the time of `addModule()` SecurityToken approve the cost of the module to moduleFactory as the spender.   
 * New function `withdrawPoly(uint256 _amount)` is added to withdrawal the unused POLY from the securityToken contract. Called only by the owner of the contract.   
 * `checkPermission(address _delegate, address _module, bytes32 _perm)` function is added to check the permissions on the service providers(delegate).
-<<<<<<< HEAD
 * `STVersionProxy_001.sol` & `STVersionProxy_002.sol` are the two new contract added. Both of those are the proxy contract use to generate the SecurityToken. Both contract constructor takes two variables address of `transferManagerFactory` address of the 
 `permissionManagerFactory`.   
 * New Module type is added called `PermissionManager`. It has three contracts called GeneralPermissionManagerFactory, GeneralPermissionManager, IPermissionManager. 
-=======
-* `STVersionProxy_001.sol` & `STVersionProxy_002.sol` are the two new contract added. Both of those are the proxy contract use to generate the SecurityToken. Both contract constructor takes two variables address of `transferManagerFactory` address of the
-`permissionManagerFactory`.   
-* New Module type is added called `PermissionManager`. It has three contracts called GeneralPermissionManagerFactory, GeneralPermissionManager, IPermissionManager.
->>>>>>> e94c7882
 * `GeneralPermissionManger` is all about providing the permission to the delegate corresponds to the SecurityToken. Major functionality is added, check, change the permission of the delegate.   
 * Two more functions added for each factory type i.e `getDescription()` & `getTitle()`.  
 * `CappedSTO` is now Configurable by choosing the type of fundraise. Either POLY or ETH.
@@ -113,7 +88,7 @@
 * `permissions()` function added in GeneralTransferManager to get all permissions.  
 * `PolyToken.sol` contract is added at contracts/helpers/PolyToken.sol. For now, it has no big use.
 
-## Changed
+## Changed 
 * ModuleRegistry only holds the module type of modules only not there names or cost anymore.   
 * No More ModuleReputation struct for counting the reputation of module. Now `reputation` mapping only contains the list of the addresses those used that module factory.    
 * `checkModule()` of ModuleRegistry contract rename to `useModule()` with same function parameters.   
@@ -139,3 +114,4 @@
 *  No more `SecurityTokens` and `symbol` information will be directly part of the SecurityTokenRegistry. Those information will accessed by inheriting the `ISecurityTokenRegistry`.   
 * Remove the Delegable.sol, AclHelpers.sol, DelegablePorting.sol contracts. Now permission manager factory takes their place . * `delegates` mapping removed from the GeneralTransferManager.  
 
+
