# Permissions List 

 <table>
    <thead>
        <tr>
            <th> Modules </th>
            <th> Contract Name </th>
            <th> Functions </th>
            <th> Current Permissions </th>
        </tr>
    </thead>
    <tbody>
        <tr>
            <td rowspan=24> Checkpoint </td>
            <td rowspan=12>ERC20DividendCheckpoint</td>
            <td>pushDividendPayment()</td>
            <td rowspan=2> withPerm(DISTRIBUTE)</td>
        </tr>
        <tr>
            <td>pushDividendPaymentToAddresses()</td>
        </tr>
        <tr>
            <td> setDefaultExcluded() </td>
            <td rowspan=9> withPerm(MANAGE) </td>
        </tr>
        <tr>
            <td> setWithholding() </td>
        </tr>
        <tr>
            <td> setWithholdingFixed() </td>
        </tr>
        <tr>
            <td> createDividend() </td>
        </tr>
        <tr>
            <td> createDividendWithCheckpoint() </td>
        </tr>
        <tr>
            <td> createDividendWithExclusions() </td>
        </tr>
        <tr>
            <td> createDividendWithCheckpointAndExclusions() </td>
        </tr>
        <tr>
            <td> reclaimDividend() </td>
        </tr>
        <tr>
            <td> withdrawWithholding() </td>
        </tr>
        </tr>
            <td> createCheckpoint() </td>
            <td> withPerm(CHECKPOINT) </td>
        </tr>
        <tr>
            <td rowspan=12>EtherDividendCheckpoint</td>
            <td>pushDividendPayment()</td>
            <td rowspan=2> withPerm(DISTRIBUTE) </td>
        </tr>
        <tr>
            <td>pushDividendPaymentToAddresses()</td>
        </tr>
        <tr>
            <td> setDefaultExcluded() </td>
            <td rowspan=9> withPerm(MANAGE) </td>
        </tr>
        <tr>
            <td> setWithholding() </td>
        </tr>
        <tr>
            <td> setWithholdingFixed() </td>
        </tr>
        <tr>
            <td> createDividend() </td>
        </tr>
        <tr>
            <td> createDividendWithCheckpoint() </td>
        </tr>
        <tr>
            <td> createDividendWithExclusions() </td>
        </tr>
        <tr>
            <td> createDividendWithCheckpointAndExclusions() </td>
        </tr>
        <tr>
            <td> reclaimDividend() </td>
        </tr>
        <tr>
            <td> withdrawWithholding() </td>
        </tr>
        </tr>
            <td> createCheckpoint() </td>
            <td> withPerm(CHECKPOINT) </td>
        </tr>
         <tr>
            <td rowspan=3> PermissionManager </td>
            <td rowspan=3>GeneralPermissionManager</td>
            <td>addDelegate()</td>
            <td rowspan=3> withPerm(CHANGE_PERMISSION)</td>
        </tr>
        <tr>
            <td> changePermission() </td>
        </tr>
        <tr>
            <td> changePermissionMulti() </td>
        </tr>
        <tr>
            <td rowspan=10>STO</td>
            <td>CappedSTO</td>
            <td> - </td>
             <td> - </td>
        </tr>
        <tr>
            <td>DummySTO</td>
            <td> - </td>
            <td> - </td>
        </tr>
        <tr>
            <td rowspan=6> USDTieredSTO </td>
            <td> modifyFunding() </td>
            <td rowspan=6> onlyOwner </td>
        </tr>
        <tr>
            <td> modifyLimits() </td>
        </tr>
        <tr>
            <td> modifyTiers() </td>
        </tr>
        <tr>
            <td> modifyAddresses() </td>
        </tr>
        <tr>
            <td> finalize() </td>
        </tr>
        <tr>
            <td> changeAccredited() </td>
        </tr>
        <tr>
            <td rowspan=2>PreSaleSTO</td>
            <td>allocateTokens()</td>
            <td rowspan=2>withPerm(PRE_SALE_ADMIN)</td>
        </tr>
        <tr>
            <td>allocateTokensMulti()</td>
        </tr>
        <tr>
<<<<<<< HEAD
            <td rowspan=53>TransferManager</td>
=======
            <td rowspan=31>TransferManager</td>
>>>>>>> e478aa3a
            <td>CountTransferManager</td>
            <td>changeHolderCount()</td>
            <td>withPerm(ADMIN)</td>
        </tr>
         <tr>
            <td rowspan=8>GeneralTransferManager</td>
            <td>changeIssuanceAddress()</td>
            <td rowspan=6>withPerm(FLAGS)</td>
        </tr>
         <tr>
            <td>changeSigningAddress()</td>
        </tr>
        <tr>
            <td>changeAllowAllTransfers()</td>
        </tr>
        <tr>
            <td>changeAllowAllWhitelistTransfers()</td>
        </tr>
        <tr>
            <td>changeAllowAllWhitelistIssuances()</td>
        </tr>
        <tr>
            <td>changeAllowAllBurnTransfers()</td>
        </tr>
        <tr>
            <td>modifyWhitelist()</td>
            <td rowspan=2>withPerm(WHITELIST)</td>
        </tr>
        <tr>
            <td>modifyWhitelistMulti()</td>
        </tr>
        <tr>
          <td rowspan=2>ManualApprovalTransferManager</td>
          <td>addManualApproval()</td>
          <td rowspan=2>withPerm(TRANSFER_APPROVAL)</td>
        </tr>
        <tr>
          <td>revokeManualApproval()</td>
        </tr>
        <tr>
          <td rowspan=4>PercentageTransferManager</td>
          <td>modifyWhitelist()</td>
          <td rowspan=2>withPerm(WHITELIST)</td>
        </tr>
        <tr>
            <td> modifyWhitelistMulti() </td>
        </tr>
        <tr>
            <td> setAllowPrimaryIssuance() </td>
            <td rowspan=2> withPerm(ADMIN) </td>
        </tr>
        <tr>
            <td> changeHolderPercentage() </td>
        </tr>
        <tr>
            <td rowspan=13> VolumeRestrictionTM </td>
            <td> changeExemptWalletList() </td>
            <td rowspan=13> withPerm(ADMIN) </td>
        </tr>
        <tr>
            <td>addIndividualRestriction()</td>
        </tr>
        <tr>
            <td>addIndividualRestrictionMulti()</td>
        </tr>
        <tr>
            <td>addGlobalRestriction()</td>
        </tr>
        <tr>
            <td>addDailyGlobalRestriction()</td>
        </tr>
        <tr>
            <td>removeIndividualRestriction()</td>
        </tr>
        <tr>
            <td>removeIndividualRestrictionMulti()</td>
        </tr>
        <tr>
            <td>removeGlobalRestriction()</td>
        </tr>
        <tr>
            <td>removeDailyGlobalRestriction()</td>
        </tr>
        <tr>
            <td>modifyIndividualRestriction()</td>
        </tr>
        <tr>
            <td>modifyIndividualRestrictionMulti()</td>
        </tr>
        <tr>
            <td>modifyGlobalRestriction()</td>
        </tr>
        <tr>
            <td>modifyDailyGlobalRestriction()</td>
        </tr>  
            <td> removeTransferLimitInPercentageMulti </td>
        </tr>      
        <tr></tr>
        <tr>
            <td rowspan=16>Wallet</td>
            <td rowspan=16>VestingEscrowWallet</td>
            <td>changeTreasuryWallet()</td>
            <td>onlyOwner</td>
        </tr>
        <tr>
            <td>depositTokens()</td>
            <td rowspan=15>withPerm(ADMIN)</td>
        </tr>
        <tr>
            <td>sendToTreasury()</td>
        </tr>
        <tr>
            <td>pushAvailableTokens()</td>
        </tr>
        <tr>
            <td>addTemplate()</td>
        </tr>
        <tr>
            <td>removeTemplate()</td>
        </tr>
        <tr>
            <td>addSchedule()</td>
        </tr>
        <tr>
            <td>addScheduleFromTemplate()</td>
        </tr>
        <tr>
            <td>modifySchedule()</td>
        </tr>
        <tr>
<<<<<<< HEAD
            <td rowspan=14> BlacklistTransferManager </td>
            <td> addBlacklistType() </td>
            <td rowspan=14> withPerm(ADMIN) </td>
        </tr>
        <tr>
            <td> addBlacklistTypeMulti() </td>
        </tr>
        <tr>
            <td> modifyBlacklistType() </td>
        </tr>
        <tr>
            <td> modifyBlacklistTypeMulti() </td>
        </tr>
        <tr>
            <td> deleteBlacklistType() </td>
        </tr>
        <tr>
            <td> deleteBlacklistTypeMulti() </td>
        </tr>
        <tr>
            <td> addInvestorToBlacklist() </td>
        </tr>
        <tr>
            <td> addInvestorToBlacklistMulti() </td>
        </tr>
        <tr>
            <td> addMultiInvestorToBlacklistMulti() </td>
        </tr>
        <tr>
            <td> addInvestorToNewBlacklist() </td>
        </tr>
        <tr>
            <td> deleteInvestorFromAllBlacklist() </td>
        </tr>
        <tr>
            <td> deleteInvestorFromAllBlacklistMulti() </td>
        </tr>
        <tr>
            <td> deleteInvestorFromBlacklist() </td>
        </tr>
        <tr>
            <td> deleteMultiInvestorsFromBlacklistMulti() </td>
        </tr>
=======
            <td>revokeSchedule()</td>
        </tr>
        <tr>
            <td>revokeAllSchedules()</td>
        </tr>
        <tr>
            <td>pushAvailableTokensMulti()</td>
        </tr>
        <tr>
            <td>addScheduleMulti()</td>
        </tr>
        <tr>
            <td>addScheduleFromTemplateMulti()</td>
        </tr>
        <tr>
            <td>revokeSchedulesMulti()</td>
        </tr>
        <tr>
            <td>modifyScheduleMulti()</td>
        </tr>                                                                                                        
>>>>>>> e478aa3a
    </tbody>
 </table>
 
 ## Permissions on supporting contracts
 
 <table>
    <thead>
        <tr>
            <th> Contract Name </th>
            <th> Functions </th>
            <th> Current Permissions </th>
        </tr>
    </thead>
    <tbody>
     <tr>
      <td rowspan=13> PolyOracle </td>
      <td> schedulePriceUpdatesFixed() </td>
      <td rowspan=3> isAdminOrOwner </td>
    <tr>
      <td> schedulePriceUpdatesRolling() </td>
    <tr>
      <td> setGasLimit() </td>
    <tr> 
      <td> setPOLYUSD() </td>
     <td rowspan=9> onlyOwner </td>
    <tr>
      <td> setFreezeOracle() </td>
    <tr>
      <td> setOracleURL() </td>
    <tr> 
      <td> setSanityBounds() </td>
    <tr>
      <td> setGasPrice() </td>
    <tr>
      <td> setStaleTime() </td>
    <tr>
      <td> setIgnoreRequestIds() </td>
    <tr>
      <td> setAdmin() </td>
    <tr> 
      <td> setOraclizeTimeTolerance() </td> 
    <tr>
   </tr>
   <tr>
      <td rowspan=2> MakerDAOOracle </td>
      <td> setManualPrice() </td>
      <td rowspan=2> onlyOwner </td>
    <tr>
       <td> setManualOverride() </td>
     <tr>
   </tr>
  </tbody>
 </table>
 
 


<|MERGE_RESOLUTION|>--- conflicted
+++ resolved
@@ -143,11 +143,7 @@
             <td>allocateTokensMulti()</td>
         </tr>
         <tr>
-<<<<<<< HEAD
             <td rowspan=53>TransferManager</td>
-=======
-            <td rowspan=31>TransferManager</td>
->>>>>>> e478aa3a
             <td>CountTransferManager</td>
             <td>changeHolderCount()</td>
             <td>withPerm(ADMIN)</td>
@@ -278,7 +274,6 @@
             <td>modifySchedule()</td>
         </tr>
         <tr>
-<<<<<<< HEAD
             <td rowspan=14> BlacklistTransferManager </td>
             <td> addBlacklistType() </td>
             <td rowspan=14> withPerm(ADMIN) </td>
@@ -322,7 +317,7 @@
         <tr>
             <td> deleteMultiInvestorsFromBlacklistMulti() </td>
         </tr>
-=======
+        <tr>
             <td>revokeSchedule()</td>
         </tr>
         <tr>
@@ -343,7 +338,6 @@
         <tr>
             <td>modifyScheduleMulti()</td>
         </tr>                                                                                                        
->>>>>>> e478aa3a
     </tbody>
  </table>
  
