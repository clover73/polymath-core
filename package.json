--- conflicted
+++ resolved
@@ -1,6 +1,6 @@
 {
   "name": "polymath-core_v2",
-  "version": "0.2.0",
+  "version": "0.3.0",
   "description": "Polymath Network Core Smart Contracts v2",
   "main": "truffle.js",
   "directories": {
@@ -50,18 +50,12 @@
     "babel-preset-stage-3": "6.24.1",
     "babel-register": "6.26.0",
     "bignumber.js": "^6.0.0",
-<<<<<<< HEAD
-    "truffle-hdwallet-provider": "0.0.3",
-    "web3": "^1.0.0-beta.30",
-    "zeppelin-solidity": "1.7.0",
-    "truffle-wallet-provider": "0.0.5"
-=======
     "readline-sync": "^1.4.9",
     "truffle-contract": "^3.0.4",
+    "truffle-hdwallet-provider": "0.0.3",
     "truffle-hdwallet-provider-privkey": "^0.1.0",
     "web3": "^1.0.0-beta.33",
     "zeppelin-solidity": "1.7.0"
->>>>>>> f0642529
   },
   "devDependencies": {
     "eslint": "^4.19.1",
@@ -73,12 +67,8 @@
     "fast-csv": "^2.4.1",
     "ganache-cli": "^6.1.0",
     "sol-merger": "^0.1.2",
-<<<<<<< HEAD
-    "truffle": "^4.1.3"
-=======
     "solium": "^1.1.6",
     "truffle": "^4.1.3",
     "truffle-wallet-provider": "0.0.5"
->>>>>>> f0642529
   }
 }