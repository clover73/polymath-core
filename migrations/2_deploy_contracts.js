--- conflicted
+++ resolved
@@ -9,13 +9,10 @@
 const ERC20DividendCheckpointLogic = artifacts.require('./ERC20DividendCheckpoint.sol')
 const EtherDividendCheckpointFactory = artifacts.require('./EtherDividendCheckpointFactory.sol')
 const ERC20DividendCheckpointFactory = artifacts.require('./ERC20DividendCheckpointFactory.sol')
-<<<<<<< HEAD
 const LockUpTransferManagerFactory = artifacts.require('./LockUpTransferManagerFactory.sol')
-=======
 const BlacklistTransferManagerFactory = artifacts.require('./BlacklistTransferManagerFactory.sol')
 const VestingEscrowWalletFactory = artifacts.require('./VestingEscrowWalletFactory.sol');
 const VestingEscrowWalletLogic = artifacts.require('./VestingEscrowWallet.sol');
->>>>>>> 7e050219
 const ModuleRegistry = artifacts.require('./ModuleRegistry.sol');
 const ModuleRegistryProxy = artifacts.require('./ModuleRegistryProxy.sol');
 const ManualApprovalTransferManagerFactory = artifacts.require('./ManualApprovalTransferManagerFactory.sol')
@@ -193,7 +190,7 @@
   }).then(() => {
     // C) Deploy the LockUpTransferManagerFactory Contract (Factory used to generate the LockUpTransferManager contract and
     // this manager attach with the securityToken contract at the time of deployment)
-    return deployer.deploy(LockUpTransferManagerFactory, PolyToken, 0, 0, 0, {from: PolymathAccount});
+    return deployer.deploy(LockUpTransferManagerFactory, PolyToken, 0, 0, 0, { from: PolymathAccount });
   }).then(() => {
     // C) Deploy the GeneralPermissionManagerFactory Contract (Factory used to generate the GeneralPermissionManager contract and
     // this manager attach with the securityToken contract at the time of deployment)
@@ -205,7 +202,7 @@
   }).then(() => {
     // D) Deploy the BlacklistTransferManagerFactory Contract (Factory used to generate the BlacklistTransferManager contract use
     // to to automate blacklist and restrict transfers)
-    return deployer.deploy(BlacklistTransferManagerFactory, PolyToken, 0, 0, 0, {from: PolymathAccount});
+    return deployer.deploy(BlacklistTransferManagerFactory, PolyToken, 0, 0, 0, { from: PolymathAccount });
   }).then(() => {
     // D) Deploy the PercentageTransferManagerFactory Contract (Factory used to generate the PercentageTransferManager contract use
     // to track the percentage of investment the investors could do for a particular security token)
@@ -252,7 +249,7 @@
   }).then(() => {
     // D) Register the LockUpTransferManagerFactory in the ModuleRegistry to make the factory available at the protocol level.
     // So any securityToken can use that factory to generate the LockUpTransferManager contract.
-    return moduleRegistry.registerModule(LockUpTransferManagerFactory.address, {from: PolymathAccount});
+    return moduleRegistry.registerModule(LockUpTransferManagerFactory.address, { from: PolymathAccount });
   }).then(() => {
     // D) Register the PercentageTransferManagerFactory in the ModuleRegistry to make the factory available at the protocol level.
     // So any securityToken can use that factory to generate the PercentageTransferManager contract.
@@ -272,7 +269,7 @@
   }).then(() => {
     // D) Register the BlacklistTransferManagerFactory in the ModuleRegistry to make the factory available at the protocol level.
     // So any securityToken can use that factory to generate the GeneralTransferManager contract.
-    return moduleRegistry.registerModule(BlacklistTransferManagerFactory.address, {from: PolymathAccount});
+    return moduleRegistry.registerModule(BlacklistTransferManagerFactory.address, { from: PolymathAccount });
   }).then(() => {
     // E) Register the GeneralPermissionManagerFactory in the ModuleRegistry to make the factory available at the protocol level.
     // So any securityToken can use that factory to generate the GeneralPermissionManager contract.
@@ -302,7 +299,7 @@
     // G) Once the BlacklistTransferManagerFactory registered with the ModuleRegistry contract then for making them accessble to the securityToken
     // contract, Factory should comes under the verified list of factories or those factories deployed by the securityToken issuers only.
     // Here it gets verified because it is deployed by the third party account (Polymath Account) not with the issuer accounts.
-    return moduleRegistry.verifyModule(BlacklistTransferManagerFactory.address, true, {from: PolymathAccount});
+    return moduleRegistry.verifyModule(BlacklistTransferManagerFactory.address, true, { from: PolymathAccount });
   }).then(() => {
     // G) Once the CountTransferManagerFactory registered with the ModuleRegistry contract then for making them accessble to the securityToken
     // contract, Factory should comes under the verified list of factories or those factories deployed by the securityToken issuers only.
@@ -312,7 +309,7 @@
     // F) Once the LockUpTransferManagerFactory registered with the ModuleRegistry contract then for making them accessble to the securityToken
     // contract, Factory should comes under the verified list of factories or those factories deployed by the securityToken issuers only.
     // Here it gets verified because it is deployed by the third party account (Polymath Account) not with the issuer accounts.
-    return moduleRegistry.verifyModule(LockUpTransferManagerFactory.address, true, {from: PolymathAccount});
+    return moduleRegistry.verifyModule(LockUpTransferManagerFactory.address, true, { from: PolymathAccount });
   }).then(() => {
     // G) Once the PercentageTransferManagerFactory registered with the ModuleRegistry contract then for making them accessble to the securityToken
     // contract, Factory should comes under the verified list of factories or those factories deployed by the securityToken issuers only.
@@ -406,15 +403,12 @@
     ERC20DividendCheckpointLogic:         ${ERC20DividendCheckpointLogic.address}
     EtherDividendCheckpointFactory:       ${EtherDividendCheckpointFactory.address}
     ERC20DividendCheckpointFactory:       ${ERC20DividendCheckpointFactory.address}
-<<<<<<< HEAD
     LockUpTransferManagerFactory:         ${LockUpTransferManagerFactory.address}
-=======
     BlacklistTransferManagerFactory:      ${BlacklistTransferManagerFactory.address}
     VolumeRestrictionTMFactory:           ${VolumeRestrictionTMFactory.address}
     VolumeRestrictionTMLogic:             ${VolumeRestrictionTMLogic.address}
     VestingEscrowWalletFactory:           ${VestingEscrowWalletFactory.address}
     VestingEscrowWalletLogic:             ${VestingEscrowWalletLogic.address}
->>>>>>> 7e050219
     ---------------------------------------------------------------------------------
     `);
     console.log('\n');
