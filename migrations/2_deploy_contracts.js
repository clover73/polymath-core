const PolyToken = artifacts.require('./helpers/PolyToken.sol');
const SecurityToken = artifacts.require('./tokens/SecurityToken.sol');
const ModuleRegistry = artifacts.require('./ModuleRegistry.sol');
const GeneralTransferManagerFactory = artifacts.require('./GeneralTransferManagerFactory.sol');
const GeneralTransferManager = artifacts.require('./GeneralTransferManager.sol');
const GeneralPermissionManagerFactory = artifacts.require('./GeneralPermissionManagerFactory.sol');
const GeneralPermissionManager = artifacts.require('./GeneralPermissionManager.sol');
const DummySTOFactory = artifacts.require('./DummySTOFactory.sol');
const DummySTO= artifacts.require('./DummySTO.sol');
const CappedSTOFactory = artifacts.require('./CappedSTOFactory.sol');
const CappedSTO= artifacts.require('./CappedSTO.sol');
<<<<<<< HEAD
const SecurityTokenRegistrar = artifacts.require('./SecurityTokenRegistrar.sol');
const TickerRegistrar = artifacts.require('./TickerRegistrar.sol');
const PolyTokenFaucet = artifacts.require('./PolyTokenFaucet.sol');
var BigNumber = require('bignumber.js');
=======
const SecurityTokenRegistry = artifacts.require('./SecurityTokenRegistry.sol');
const TickerRegistry = artifacts.require('./TickerRegistry.sol');
const STVersionProxy_001 = artifacts.require('./tokens/STVersionProxy_001.sol');
const STVersionProxy_002 = artifacts.require('./tokens/STVersionProxy_002.sol');
>>>>>>> 20f97b5c

const Web3 = require('web3');
var web3; 



const zero = "0x0000000000000000000000000000000000000000";
const totalSupply = 100000;
const name = "TEST POLY";
const symbol = "TPOLY";
const tokenDetails = "This is a legit issuance...";

<<<<<<< HEAD
module.exports = function (deployer, network, accounts) {
    var investor1;
    const PolymathAccount = accounts[0];
    var Issuer;
  
    if (network == 'development') {
      web3 = new Web3(new Web3.providers.HttpProvider("http://localhost:8545"));
      investor1 = accounts[3];
      Issuer = accounts[1];
    }
    else if (network == 'ropsten') {
      web3 = new Web3(new Web3.providers.HttpProvider("https://ropsten.infura.io/g5xfoQ0jFSE9S5LwM1Ei"));
      investor1 = '0x37e1411f518226a7e1b4e8eb8bb0e0e9f7f86580';
      Issuer = PolymathAccount;
    }
    else if (network == 'mainnet') {
      web3 = new Web3(new Web3.providers.HttpProvider("https://mainnet.infura.io/g5xfoQ0jFSE9S5LwM1Ei"));
    }
     
    // A) POLYMATH NETWORK Configuration :: DO THIS ONLY ONCE
    // 1. Deploy the token faucet of polymath
    return deployer.deploy(PolyTokenFaucet).then(() => {
       return deployer.deploy(ModuleRegistry, {from: PolymathAccount}).then(() => {
          return ModuleRegistry.deployed().then((moduleRegistry) => {
             return deployer.deploy(GeneralTransferManagerFactory, {from: PolymathAccount}).then(() => {
                return moduleRegistry.registerModule(GeneralTransferManagerFactory.address, {from: PolymathAccount}).then(() => {
                    return deployer.deploy(TickerRegistrar, {from: PolymathAccount}).then(() => {
                        return deployer.deploy(SecurityTokenRegistrar, ModuleRegistry.address, TickerRegistrar.address, GeneralTransferManagerFactory.address, {from: PolymathAccount}).then(() =>{
                            return TickerRegistrar.deployed().then((tickerRegistrar) => {
                                return tickerRegistrar.setTokenRegistrar(SecurityTokenRegistrar.address, {from: PolymathAccount}).then(()=>{
                                     return deployer.deploy(DummySTOFactory, {from: PolymathAccount}).then(() => {
                                        return moduleRegistry.registerModule(DummySTOFactory.address, {from: PolymathAccount}).then(() => {
                                            return deployer.deploy(CappedSTOFactory, {from: PolymathAccount}).then(() => {
                                                return moduleRegistry.registerModule(CappedSTOFactory.address, {from: PolymathAccount});
                                            });
                                        });
                                    });
                                });
                            });
                        });
                    });
                });
             });
           });
        });
    });
  };
=======
module.exports = async (deployer, network, accounts) => {

  const PolymathAccount = accounts[0];
  const Issuer = accounts[1];
  const investor1 = accounts[3];
  const investor2 = accounts[4];
  const Permission = accounts[5];

  // ----------- POLYMATH NETWORK Configuration ------------

  // A) POLYMATH NETWORK Configuration :: DO THIS ONLY ONCE
  // 1. Deploy Registry, Transfer Manager, Permission Manager, (temp) PolyToken
  await deployer.deploy(ModuleRegistry, {from: PolymathAccount});
  await deployer.deploy(GeneralTransferManagerFactory, {from: PolymathAccount});
  await deployer.deploy(GeneralPermissionManagerFactory, {from: PolymathAccount});
  await deployer.deploy(PolyToken, {from: PolymathAccount});

  // 2. Register the Transfer Manager module
  let moduleRegistry = await ModuleRegistry.deployed();
  await moduleRegistry.registerModule(GeneralTransferManagerFactory.address, {from: PolymathAccount});
  await moduleRegistry.registerModule(GeneralPermissionManagerFactory.address, {from: PolymathAccount});

  // 3. Deploy Ticker Registry and SecurityTokenRegistry
  await deployer.deploy(STVersionProxy_001,GeneralTransferManagerFactory.address, GeneralPermissionManagerFactory.address, {from: PolymathAccount});
  let stVersionProxy_001 = await STVersionProxy_001.deployed();

  await deployer.deploy(TickerRegistry, {from: PolymathAccount});
  await deployer.deploy(SecurityTokenRegistry, PolyToken.address, ModuleRegistry.address, TickerRegistry.address,stVersionProxy_001.address, {from: PolymathAccount});
  let tickerRegistry = await TickerRegistry.deployed();
  await tickerRegistry.setTokenRegistry(SecurityTokenRegistry.address, {from: PolymathAccount});

  // B) DEPLOY STO factories and register them with the Registry
  await deployer.deploy(CappedSTOFactory, {from: PolymathAccount});
  await moduleRegistry.registerModule(CappedSTOFactory.address, {from: PolymathAccount});

  // -------- END OF POLYMATH NETWORK Configuration -------

  // ----------- SECURITY TOKEN & STO DEPLOYMENT ------------

  // 1. Register ticker symbol
  await tickerRegistry.registerTicker(symbol, "poly@polymath.network", { from: Issuer });

  // 2. Deploy Token
  let STRegistry = await SecurityTokenRegistry.deployed();
  console.log("Creating Security Token");
  let protocolVer = web3.utils.toAscii(await STRegistry.protocolVersion());
  console.log("Protocol Version:",protocolVer);
  let protocolVerST = await STRegistry.protocolVersionST(protocolVer);
  console.log("Protocol Version ST:",protocolVerST);
  let r_generateSecurityToken = await STRegistry.generateSecurityToken(name, symbol, 18, tokenDetails, { from: Issuer });
  let newSecurityTokenAddress = r_generateSecurityToken.logs[1].args._securityTokenAddress;
  let securityToken = await SecurityToken.at(newSecurityTokenAddress);
  console.log("Token Version:",web3.utils.toAscii(await(securityToken.securityTokenVersion())));
  //console.log(securityToken);

  // 3. Get Transfer Module and Initialize STO module
  let generalTransferManagerObject = await securityToken.modules(2);
  let generalTransferManager = await GeneralTransferManager.at(generalTransferManagerObject[1]);
  let generalPermissionManagerObject = await securityToken.modules(1);
  let generalPermissionManager = await GeneralPermissionManager.at(generalPermissionManagerObject[1]);

  let bytesSTO = web3.eth.abi.encodeFunctionCall({
      name: 'configure',
      type: 'function',
      inputs: [{
          type: 'uint256',
          name: '_startTime'
      },{
          type: 'uint256',
          name: '_endTime'
      },{
          type: 'uint256',
          name: '_cap'
      },{
          type: 'uint256',
          name: '_rate'
      },{
          type: 'uint8',
          name: '_fundRaiseType'
      },{
          type: 'address',
          name: '_polyToken'
      },{
          type: 'address',
          name: '_fundsReceiver'
      }
      ]
  }, [Math.floor(Date.now()/1000) + 5, Math.floor(Date.now()/1000) + (100 * 24 * 60 * 60), BigNumber(100000 * 10**18), BigNumber(1000), BigNumber(0), PolyToken.address, Issuer]);

  console.log(Math.floor(Date.now()/1000), Math.floor(Date.now()/1000) + (100 * 24 * 60 * 60), BigNumber(100000 * 10**18), BigNumber(1000), BigNumber(0), PolyToken.address, Issuer);

  let r_CappedSTOFactory = await securityToken.addModule(CappedSTOFactory.address, bytesSTO, 0, false, { from: Issuer });
  //console.log(JSON.stringify(r_CappedSTOFactory));
  let cappedSTOAddress =  r_CappedSTOFactory.logs[1].args._module;
  let cappedSTO = await CappedSTO.at(cappedSTOAddress);

  // console.log((await cappedSTO.startTime()).toString());
  // console.log((await cappedSTO.endTime()).toString());
  // console.log((await cappedSTO.cap()).toString());
  // console.log((await cappedSTO.rate()).toString());

  // ----------- END OF SECURITY TOKEN & STO DEPLOYMENT ------------

  // ----------- WHITELISTING & INVESTING ------------

  // 4. Add investor to whitelist

  await generalTransferManager.modifyWhitelist(investor1, (Date.now()+3600 * 24)/1000, (Date.now()+3600 * 24)/1000, { from: Issuer });
  // 5. INVEST
  // let r = await cappedSTO.buyTokens(investor1, {from: investor1, value:web3.utils.toWei('1', 'ether')});
  // let investorCount = await cappedSTO.investorCount();
  //
  // console.log(`
  //   ---------------------------------------------------------------
  //   --------- INVESTED IN STO ---------
  //   ---------------------------------------------------------------
  //   - ${r.logs[0].args.beneficiary} purchased ${web3.utils.fromWei(r.logs[0].args.amount.toString(10))} tokens!
  //   - Investor count: ${investorCount}
  //   ---------------------------------------------------------------
  // `);
  //
  // try {
  //   await generalTransferManager.modifyWhitelist(investor2, (Date.now()+3600 * 24)/1000, (Date.now()+3600 * 24)/1000, { from: Permission });
  // } catch (err) {
  //   console.log("Failed to add investor 2 with invalid Permission (expected)");
  // }
  //
  // // 6. Set up Permission
  // //Only Issuer (owner of the ST) can do this for now
  // await generalPermissionManager.addPermission(Permission, "WhitelistPermission", { from: Issuer });
  // await generalPermissionManager.changePermission(Permission, generalTransferManagerObject[1], "WHITELIST", true, { from: Issuer });
  //
  // // 7. Permission adds whitelist for investor_2
  // await generalTransferManager.modifyWhitelist(investor2, (Date.now()+3600 * 24)/1000, (Date.now()+3600 * 24)/1000, { from: Permission });
  //
  // // 8. Investor_2 invests
  // r = await cappedSTO.buyTokens(investor2, {from: investor2, value:web3.utils.toWei('1', 'ether')});
  // investorCount = await cappedSTO.investorCount();
  //
  // console.log(`
  //   ---------------------------------------------------------------
  //   --------- INVESTED IN STO ---------
  //   ---------------------------------------------------------------
  //   - ${r.logs[0].args.beneficiary} purchased ${web3.utils.fromWei(r.logs[0].args.amount.toString(10))} tokens!
  //   - Investor count: ${investorCount}
  //   ---------------------------------------------------------------
  // `);
  //
  // // Token upgrade example
  // console.log("Example of Token Version Upgrade");
  // await tickerRegistry.registerTicker("V2", "v2@polymath.network", { from: Issuer });
  // await deployer.deploy(STVersionProxy_002,GeneralTransferManagerFactory.address, GeneralPermissionManagerFactory.address, {from: PolymathAccount});
  // let stVersionProxy_002 = await STVersionProxy_002.deployed();
  // await STRegistry.setProtocolVersion(stVersionProxy_002.address,web3.utils.fromAscii("0.0.2"),{from:PolymathAccount});
  // let protocolVerV2 = web3.utils.toAscii(await STRegistry.protocolVersion());
  // console.log("Protocol Version:",protocolVerV2);
  // let protocolVerSTV2 = await STRegistry.protocolVersionST(protocolVerV2);
  // console.log("Protocol Version ST:",protocolVerSTV2);
  // let r_generateSecurityTokenV2 = await STRegistry.generateSecurityToken(name, "V2", 18, tokenDetails, { from: Issuer });
  // let newSecurityTokenAddressV2 = r_generateSecurityTokenV2.logs[1].args._securityTokenAddress;
  // let securityTokenV2 = await SecurityToken.at(newSecurityTokenAddressV2);
  // console.log("Token Version:",web3.utils.toAscii(await(securityTokenV2.securityTokenVersion())));

};
>>>>>>> 20f97b5c
<|MERGE_RESOLUTION|>--- conflicted
+++ resolved
@@ -9,17 +9,12 @@
 const DummySTO= artifacts.require('./DummySTO.sol');
 const CappedSTOFactory = artifacts.require('./CappedSTOFactory.sol');
 const CappedSTO= artifacts.require('./CappedSTO.sol');
-<<<<<<< HEAD
-const SecurityTokenRegistrar = artifacts.require('./SecurityTokenRegistrar.sol');
-const TickerRegistrar = artifacts.require('./TickerRegistrar.sol');
-const PolyTokenFaucet = artifacts.require('./PolyTokenFaucet.sol');
-var BigNumber = require('bignumber.js');
-=======
 const SecurityTokenRegistry = artifacts.require('./SecurityTokenRegistry.sol');
 const TickerRegistry = artifacts.require('./TickerRegistry.sol');
+const PolyTokenFaucet = artifacts.require('./PolyTokenFaucet.sol');
 const STVersionProxy_001 = artifacts.require('./tokens/STVersionProxy_001.sol');
-const STVersionProxy_002 = artifacts.require('./tokens/STVersionProxy_002.sol');
->>>>>>> 20f97b5c
+
+var BigNumber = require('bignumber.js');
 
 const Web3 = require('web3');
 var web3; 
@@ -32,7 +27,6 @@
 const symbol = "TPOLY";
 const tokenDetails = "This is a legit issuance...";
 
-<<<<<<< HEAD
 module.exports = function (deployer, network, accounts) {
     var investor1;
     const PolymathAccount = accounts[0];
@@ -58,15 +52,23 @@
        return deployer.deploy(ModuleRegistry, {from: PolymathAccount}).then(() => {
           return ModuleRegistry.deployed().then((moduleRegistry) => {
              return deployer.deploy(GeneralTransferManagerFactory, {from: PolymathAccount}).then(() => {
-                return moduleRegistry.registerModule(GeneralTransferManagerFactory.address, {from: PolymathAccount}).then(() => {
-                    return deployer.deploy(TickerRegistrar, {from: PolymathAccount}).then(() => {
-                        return deployer.deploy(SecurityTokenRegistrar, ModuleRegistry.address, TickerRegistrar.address, GeneralTransferManagerFactory.address, {from: PolymathAccount}).then(() =>{
-                            return TickerRegistrar.deployed().then((tickerRegistrar) => {
-                                return tickerRegistrar.setTokenRegistrar(SecurityTokenRegistrar.address, {from: PolymathAccount}).then(()=>{
-                                     return deployer.deploy(DummySTOFactory, {from: PolymathAccount}).then(() => {
-                                        return moduleRegistry.registerModule(DummySTOFactory.address, {from: PolymathAccount}).then(() => {
-                                            return deployer.deploy(CappedSTOFactory, {from: PolymathAccount}).then(() => {
-                                                return moduleRegistry.registerModule(CappedSTOFactory.address, {from: PolymathAccount});
+                return deployer.deploy(GeneralPermissionManagerFactory, {from: PolymathAccount}).then(() => {
+                    return deployer.deploy(PolyToken).then(()=> {
+                        return moduleRegistry.registerModule(GeneralTransferManagerFactory.address, {from: PolymathAccount}).then(() => {
+                            return moduleRegistry.registerModule(GeneralPermissionManagerFactory.address, {from: PolymathAccount}).then(() => {
+                                return deployer.deploy(STVersionProxy_001, GeneralTransferManagerFactory.address, GeneralPermissionManagerFactory.address, {from: PolymathAccount}).then(() => {
+                                    return deployer.deploy(TickerRegistry, {from: PolymathAccount}).then(() => {
+                                        return deployer.deploy(SecurityTokenRegistry, ModuleRegistry.address, TickerRegistry.address, GeneralTransferManagerFactory.address, STVersionProxy_001.address, {from: PolymathAccount}).then(() =>{
+                                            return TickerRegistry.deployed().then((tickerRegistry) => {
+                                                return tickerRegistry.setTokenRegistry(SecurityTokenRegistry.address, {from: PolymathAccount}).then(()=>{
+                                                    return deployer.deploy(DummySTOFactory, {from: PolymathAccount}).then(() => {
+                                                        return moduleRegistry.registerModule(DummySTOFactory.address, {from: PolymathAccount}).then(() => {
+                                                            return deployer.deploy(CappedSTOFactory, {from: PolymathAccount}).then(() => {
+                                                                return moduleRegistry.registerModule(CappedSTOFactory.address, {from: PolymathAccount});
+                                                            });
+                                                        });
+                                                    });
+                                                });
                                             });
                                         });
                                     });
@@ -75,174 +77,8 @@
                         });
                     });
                 });
-             });
-           });
+            });
         });
     });
-  };
-=======
-module.exports = async (deployer, network, accounts) => {
-
-  const PolymathAccount = accounts[0];
-  const Issuer = accounts[1];
-  const investor1 = accounts[3];
-  const investor2 = accounts[4];
-  const Permission = accounts[5];
-
-  // ----------- POLYMATH NETWORK Configuration ------------
-
-  // A) POLYMATH NETWORK Configuration :: DO THIS ONLY ONCE
-  // 1. Deploy Registry, Transfer Manager, Permission Manager, (temp) PolyToken
-  await deployer.deploy(ModuleRegistry, {from: PolymathAccount});
-  await deployer.deploy(GeneralTransferManagerFactory, {from: PolymathAccount});
-  await deployer.deploy(GeneralPermissionManagerFactory, {from: PolymathAccount});
-  await deployer.deploy(PolyToken, {from: PolymathAccount});
-
-  // 2. Register the Transfer Manager module
-  let moduleRegistry = await ModuleRegistry.deployed();
-  await moduleRegistry.registerModule(GeneralTransferManagerFactory.address, {from: PolymathAccount});
-  await moduleRegistry.registerModule(GeneralPermissionManagerFactory.address, {from: PolymathAccount});
-
-  // 3. Deploy Ticker Registry and SecurityTokenRegistry
-  await deployer.deploy(STVersionProxy_001,GeneralTransferManagerFactory.address, GeneralPermissionManagerFactory.address, {from: PolymathAccount});
-  let stVersionProxy_001 = await STVersionProxy_001.deployed();
-
-  await deployer.deploy(TickerRegistry, {from: PolymathAccount});
-  await deployer.deploy(SecurityTokenRegistry, PolyToken.address, ModuleRegistry.address, TickerRegistry.address,stVersionProxy_001.address, {from: PolymathAccount});
-  let tickerRegistry = await TickerRegistry.deployed();
-  await tickerRegistry.setTokenRegistry(SecurityTokenRegistry.address, {from: PolymathAccount});
-
-  // B) DEPLOY STO factories and register them with the Registry
-  await deployer.deploy(CappedSTOFactory, {from: PolymathAccount});
-  await moduleRegistry.registerModule(CappedSTOFactory.address, {from: PolymathAccount});
-
-  // -------- END OF POLYMATH NETWORK Configuration -------
-
-  // ----------- SECURITY TOKEN & STO DEPLOYMENT ------------
-
-  // 1. Register ticker symbol
-  await tickerRegistry.registerTicker(symbol, "poly@polymath.network", { from: Issuer });
-
-  // 2. Deploy Token
-  let STRegistry = await SecurityTokenRegistry.deployed();
-  console.log("Creating Security Token");
-  let protocolVer = web3.utils.toAscii(await STRegistry.protocolVersion());
-  console.log("Protocol Version:",protocolVer);
-  let protocolVerST = await STRegistry.protocolVersionST(protocolVer);
-  console.log("Protocol Version ST:",protocolVerST);
-  let r_generateSecurityToken = await STRegistry.generateSecurityToken(name, symbol, 18, tokenDetails, { from: Issuer });
-  let newSecurityTokenAddress = r_generateSecurityToken.logs[1].args._securityTokenAddress;
-  let securityToken = await SecurityToken.at(newSecurityTokenAddress);
-  console.log("Token Version:",web3.utils.toAscii(await(securityToken.securityTokenVersion())));
-  //console.log(securityToken);
-
-  // 3. Get Transfer Module and Initialize STO module
-  let generalTransferManagerObject = await securityToken.modules(2);
-  let generalTransferManager = await GeneralTransferManager.at(generalTransferManagerObject[1]);
-  let generalPermissionManagerObject = await securityToken.modules(1);
-  let generalPermissionManager = await GeneralPermissionManager.at(generalPermissionManagerObject[1]);
-
-  let bytesSTO = web3.eth.abi.encodeFunctionCall({
-      name: 'configure',
-      type: 'function',
-      inputs: [{
-          type: 'uint256',
-          name: '_startTime'
-      },{
-          type: 'uint256',
-          name: '_endTime'
-      },{
-          type: 'uint256',
-          name: '_cap'
-      },{
-          type: 'uint256',
-          name: '_rate'
-      },{
-          type: 'uint8',
-          name: '_fundRaiseType'
-      },{
-          type: 'address',
-          name: '_polyToken'
-      },{
-          type: 'address',
-          name: '_fundsReceiver'
-      }
-      ]
-  }, [Math.floor(Date.now()/1000) + 5, Math.floor(Date.now()/1000) + (100 * 24 * 60 * 60), BigNumber(100000 * 10**18), BigNumber(1000), BigNumber(0), PolyToken.address, Issuer]);
-
-  console.log(Math.floor(Date.now()/1000), Math.floor(Date.now()/1000) + (100 * 24 * 60 * 60), BigNumber(100000 * 10**18), BigNumber(1000), BigNumber(0), PolyToken.address, Issuer);
-
-  let r_CappedSTOFactory = await securityToken.addModule(CappedSTOFactory.address, bytesSTO, 0, false, { from: Issuer });
-  //console.log(JSON.stringify(r_CappedSTOFactory));
-  let cappedSTOAddress =  r_CappedSTOFactory.logs[1].args._module;
-  let cappedSTO = await CappedSTO.at(cappedSTOAddress);
-
-  // console.log((await cappedSTO.startTime()).toString());
-  // console.log((await cappedSTO.endTime()).toString());
-  // console.log((await cappedSTO.cap()).toString());
-  // console.log((await cappedSTO.rate()).toString());
-
-  // ----------- END OF SECURITY TOKEN & STO DEPLOYMENT ------------
-
-  // ----------- WHITELISTING & INVESTING ------------
-
-  // 4. Add investor to whitelist
-
-  await generalTransferManager.modifyWhitelist(investor1, (Date.now()+3600 * 24)/1000, (Date.now()+3600 * 24)/1000, { from: Issuer });
-  // 5. INVEST
-  // let r = await cappedSTO.buyTokens(investor1, {from: investor1, value:web3.utils.toWei('1', 'ether')});
-  // let investorCount = await cappedSTO.investorCount();
-  //
-  // console.log(`
-  //   ---------------------------------------------------------------
-  //   --------- INVESTED IN STO ---------
-  //   ---------------------------------------------------------------
-  //   - ${r.logs[0].args.beneficiary} purchased ${web3.utils.fromWei(r.logs[0].args.amount.toString(10))} tokens!
-  //   - Investor count: ${investorCount}
-  //   ---------------------------------------------------------------
-  // `);
-  //
-  // try {
-  //   await generalTransferManager.modifyWhitelist(investor2, (Date.now()+3600 * 24)/1000, (Date.now()+3600 * 24)/1000, { from: Permission });
-  // } catch (err) {
-  //   console.log("Failed to add investor 2 with invalid Permission (expected)");
-  // }
-  //
-  // // 6. Set up Permission
-  // //Only Issuer (owner of the ST) can do this for now
-  // await generalPermissionManager.addPermission(Permission, "WhitelistPermission", { from: Issuer });
-  // await generalPermissionManager.changePermission(Permission, generalTransferManagerObject[1], "WHITELIST", true, { from: Issuer });
-  //
-  // // 7. Permission adds whitelist for investor_2
-  // await generalTransferManager.modifyWhitelist(investor2, (Date.now()+3600 * 24)/1000, (Date.now()+3600 * 24)/1000, { from: Permission });
-  //
-  // // 8. Investor_2 invests
-  // r = await cappedSTO.buyTokens(investor2, {from: investor2, value:web3.utils.toWei('1', 'ether')});
-  // investorCount = await cappedSTO.investorCount();
-  //
-  // console.log(`
-  //   ---------------------------------------------------------------
-  //   --------- INVESTED IN STO ---------
-  //   ---------------------------------------------------------------
-  //   - ${r.logs[0].args.beneficiary} purchased ${web3.utils.fromWei(r.logs[0].args.amount.toString(10))} tokens!
-  //   - Investor count: ${investorCount}
-  //   ---------------------------------------------------------------
-  // `);
-  //
-  // // Token upgrade example
-  // console.log("Example of Token Version Upgrade");
-  // await tickerRegistry.registerTicker("V2", "v2@polymath.network", { from: Issuer });
-  // await deployer.deploy(STVersionProxy_002,GeneralTransferManagerFactory.address, GeneralPermissionManagerFactory.address, {from: PolymathAccount});
-  // let stVersionProxy_002 = await STVersionProxy_002.deployed();
-  // await STRegistry.setProtocolVersion(stVersionProxy_002.address,web3.utils.fromAscii("0.0.2"),{from:PolymathAccount});
-  // let protocolVerV2 = web3.utils.toAscii(await STRegistry.protocolVersion());
-  // console.log("Protocol Version:",protocolVerV2);
-  // let protocolVerSTV2 = await STRegistry.protocolVersionST(protocolVerV2);
-  // console.log("Protocol Version ST:",protocolVerSTV2);
-  // let r_generateSecurityTokenV2 = await STRegistry.generateSecurityToken(name, "V2", 18, tokenDetails, { from: Issuer });
-  // let newSecurityTokenAddressV2 = r_generateSecurityTokenV2.logs[1].args._securityTokenAddress;
-  // let securityTokenV2 = await SecurityToken.at(newSecurityTokenAddressV2);
-  // console.log("Token Version:",web3.utils.toAscii(await(securityTokenV2.securityTokenVersion())));
-
-};
->>>>>>> 20f97b5c
+});
+};