--- conflicted
+++ resolved
@@ -257,15 +257,10 @@
       CappedSTOFactory:                  ${CappedSTOFactory.address}
       USDTieredSTOFactory:               ${USDTieredSTOFactory.address}
 
-<<<<<<< HEAD
       CountTransferManagerFactory:       ${CountTransferManagerFactory.address}
       PercentageTransferManagerFactory:  ${PercentageTransferManagerFactory.address}
-=======
-      CountTransferManagerFactory:      ${CountTransferManagerFactory.address}
-      PercentageTransferManagerFactory: ${PercentageTransferManagerFactory.address}
       ManualApprovalTransferManagerFactory:
-                                        ${ManualApprovalTransferManagerFactory.address}
->>>>>>> ad97605c
+                                         ${ManualApprovalTransferManagerFactory.address}
 
       EtherDividendCheckpointFactory:    ${EtherDividendCheckpointFactory.address}
       ERC20DividendCheckpointFactory:    ${ERC20DividendCheckpointFactory.address}
